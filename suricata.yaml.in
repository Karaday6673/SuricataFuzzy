%YAML 1.1
---

# Suricata configuration file. In addition to the comments describing all
# options in this file, full documentation can be found at:
# https://suricata.readthedocs.io/en/latest/configuration/suricata-yaml.html

##
## Step 1: inform Suricata about your network
##

vars:
  # more specific is better for alert accuracy and performance
  address-groups:
    HOME_NET: "[192.168.0.0/16,10.0.0.0/8,172.16.0.0/12]"
    #HOME_NET: "[192.168.0.0/16]"
    #HOME_NET: "[10.0.0.0/8]"
    #HOME_NET: "[172.16.0.0/12]"
    #HOME_NET: "any"

    EXTERNAL_NET: "!$HOME_NET"
    #EXTERNAL_NET: "any"

    HTTP_SERVERS: "$HOME_NET"
    SMTP_SERVERS: "$HOME_NET"
    SQL_SERVERS: "$HOME_NET"
    DNS_SERVERS: "$HOME_NET"
    TELNET_SERVERS: "$HOME_NET"
    AIM_SERVERS: "$EXTERNAL_NET"
    DC_SERVERS: "$HOME_NET"
    DNP3_SERVER: "$HOME_NET"
    DNP3_CLIENT: "$HOME_NET"
    MODBUS_CLIENT: "$HOME_NET"
    MODBUS_SERVER: "$HOME_NET"
    ENIP_CLIENT: "$HOME_NET"
    ENIP_SERVER: "$HOME_NET"

  port-groups:
    HTTP_PORTS: "80"
    SHELLCODE_PORTS: "!80"
    ORACLE_PORTS: 1521
    SSH_PORTS: 22
    DNP3_PORTS: 20000
    MODBUS_PORTS: 502
    FILE_DATA_PORTS: "[$HTTP_PORTS,110,143]"
    FTP_PORTS: 21

##
## Step 2: select outputs to enable
##

# The default logging directory.  Any log or output file will be
# placed here if its not specified with a full path name. This can be
# overridden with the -l command line parameter.
default-log-dir: @e_logdir@

# global stats configuration
stats:
  enabled: yes
  # The interval field (in seconds) controls at what interval
  # the loggers are invoked.
  interval: 8
  # Add decode events as stats.
  #decoder-events: true
  # Decoder event prefix in stats. Has been 'decoder' before, but that leads
  # to missing events in the eve.stats records. See issue #2225.
  decoder-events-prefix: "decoder.event"
  # Add stream events as stats.
  #stream-events: false

# Configure the type of alert (and other) logging you would like.
outputs:
  # a line based alerts log similar to Snort's fast.log
  - fast:
      enabled: yes
      filename: fast.log
      append: yes
      #filetype: regular # 'regular', 'unix_stream' or 'unix_dgram'

  # Extensible Event Format (nicknamed EVE) event log in JSON format
  - eve-log:
      enabled: @e_enable_evelog@
      filetype: regular #regular|syslog|unix_dgram|unix_stream|redis
      filename: eve.json
      #prefix: "@cee: " # prefix to prepend to each log entry
      # the following are valid when type: syslog above
      #identity: "suricata"
      #facility: local5
      #level: Info ## possible levels: Emergency, Alert, Critical,
                   ## Error, Warning, Notice, Info, Debug
      #redis:
      #  server: 127.0.0.1
      #  port: 6379
      #  async: true ## if redis replies are read asynchronously
      #  mode: list ## possible values: list|lpush (default), rpush, channel|publish
      #             ## lpush and rpush are using a Redis list. "list" is an alias for lpush
      #             ## publish is using a Redis channel. "channel" is an alias for publish
      #  key: suricata ## key or channel to use (default to suricata)
      # Redis pipelining set up. This will enable to only do a query every
      # 'batch-size' events. This should lower the latency induced by network
      # connection at the cost of some memory. There is no flushing implemented
      # so this setting as to be reserved to high traffic suricata.
      #  pipelining:
      #    enabled: yes ## set enable to yes to enable query pipelining
      #    batch-size: 10 ## number of entry to keep in buffer

      # Include top level metadata. Default yes.
      #metadata: no

      # include the name of the input pcap file in pcap file processing mode
      pcap-file: false

      # Community Flow ID
      # Adds a 'community_id' field to EVE records. These are meant to give
      # a records a predictable flow id that can be used to match records to
      # output of other tools such as Bro.
      #
      # Takes a 'seed' that needs to be same across sensors and tools
      # to make the id less predictable.

      # enable/disable the community id feature.
      community-id: false
      # Seed value for the ID output. Valid values are 0-65535.
      community-id-seed: 0

      # HTTP X-Forwarded-For support by adding an extra field or overwriting
      # the source or destination IP address (depending on flow direction)
      # with the one reported in the X-Forwarded-For HTTP header. This is
      # helpful when reviewing alerts for traffic that is being reverse
      # or forward proxied.
      xff:
        enabled: no
        # Two operation modes are available, "extra-data" and "overwrite".
        mode: extra-data
        # Two proxy deployments are supported, "reverse" and "forward". In
        # a "reverse" deployment the IP address used is the last one, in a
        # "forward" deployment the first IP address is used.
        deployment: reverse
        # Header name where the actual IP address will be reported, if more
        # than one IP address is present, the last IP address will be the
        # one taken into consideration.
        header: X-Forwarded-For

      types:
        - alert:
            # payload: yes             # enable dumping payload in Base64
            # payload-buffer-size: 4kb # max size of payload buffer to output in eve-log
            # payload-printable: yes   # enable dumping payload in printable (lossy) format
            # packet: yes              # enable dumping of packet (without stream segments)
            # http-body: yes           # enable dumping of http body in Base64
            # http-body-printable: yes # enable dumping of http body in printable format
            # metadata: no             # enable inclusion of app layer metadata with alert. Default yes

            # Enable the logging of tagged packets for rules using the
            # "tag" keyword.
            tagged-packets: yes
        - http:
            extended: yes     # enable this for extended logging information
            # custom allows additional http fields to be included in eve-log
            # the example below adds three additional fields when uncommented
            #custom: [Accept-Encoding, Accept-Language, Authorization]
            # set this value to one among {both, request, response} to dump all
            # http headers for every http request and/or response
            # dump-all-headers: [both, request, response]
        - dns:
            # This configuration uses the new DNS logging format,
            # the old configuration is still available:
            # http://suricata.readthedocs.io/en/latest/configuration/suricata-yaml.html#eve-extensible-event-format
            # Use version 2 logging with the new format:
            # DNS answers will be logged in one single event
            # rather than an event for each of it.
            # Without setting a version the version
            # will fallback to 1 for backwards compatibility.
            version: 2

            # Enable/disable this logger. Default: enabled.
            #enabled: no

            # Control logging of requests and responses:
            # - requests: enable logging of DNS queries
            # - responses: enable logging of DNS answers
            # By default both requests and responses are logged.
            #requests: no
            #responses: no

            # Format of answer logging:
            # - detailed: array item per answer
            # - grouped: answers aggregated by type
            # Default: all
            #formats: [detailed, grouped]

            # Answer types to log.
            # Default: all
            #types: [a, aaaa, cname, mx, ns, ptr, txt]
        - tls:
            extended: yes     # enable this for extended logging information
            # output TLS transaction where the session is resumed using a
            # session id
            #session-resumption: no
            # custom allows to control which tls fields that are included
            # in eve-log
            #custom: [subject, issuer, session_resumed, serial, fingerprint, sni, version, not_before, not_after, certificate, chain, ja3]
        - files:
            force-magic: no   # force logging magic on all logged files
            # force logging of checksums, available hash functions are md5,
            # sha1 and sha256
            #force-hash: [md5]
        #- drop:
        #    alerts: yes      # log alerts that caused drops
        #    flows: all       # start or all: 'start' logs only a single drop
        #                     # per flow direction. All logs each dropped pkt.
        - smtp:
            #extended: yes # enable this for extended logging information
            # this includes: bcc, message-id, subject, x_mailer, user-agent
            # custom fields logging from the list:
            #  reply-to, bcc, message-id, subject, x-mailer, user-agent, received,
            #  x-originating-ip, in-reply-to, references, importance, priority,
            #  sensitivity, organization, content-md5, date
            #custom: [received, x-mailer, x-originating-ip, relays, reply-to, bcc]
            # output md5 of fields: body, subject
            # for the body you need to set app-layer.protocols.smtp.mime.body-md5
            # to yes
            #md5: [body, subject]

        #- dnp3
        @rust_config_comment@- nfs
        @rust_config_comment@- smb
        @rust_config_comment@- tftp
        @rust_config_comment@- ikev2
        @rust_config_comment@- krb5
        - dhcp:
            # DHCP logging requires Rust.
            enabled: @rust_config_enabled@
            # When extended mode is on, all DHCP messages are logged
            # with full detail. When extended mode is off (the
            # default), just enough information to map a MAC address
            # to an IP address is logged.
            extended: no
        - ssh
        - stats:
            totals: yes       # stats for all threads merged together
            threads: no       # per thread stats
            deltas: no        # include delta values
        # bi-directional flows
        - flow
        # uni-directional flows
        #- netflow

        # Metadata event type. Triggered whenever a pktvar is saved
        # and will include the pktvars, flowvars, flowbits and
        # flowints.
        #- metadata

  # alert output for use with Barnyard2
  - unified2-alert:
      enabled: no
      filename: unified2.alert

      # File size limit.  Can be specified in kb, mb, gb.  Just a number
      # is parsed as bytes.
      #limit: 32mb

      # By default unified2 log files have the file creation time (in
      # unix epoch format) appended to the filename. Set this to yes to
      # disable this behaviour.
      #nostamp: no

      # Sensor ID field of unified2 alerts.
      #sensor-id: 0

      # Include payload of packets related to alerts. Defaults to true, set to
      # false if payload is not required.
      #payload: yes

      # HTTP X-Forwarded-For support by adding the unified2 extra header or
      # overwriting the source or destination IP address (depending on flow
      # direction) with the one reported in the X-Forwarded-For HTTP header.
      # This is helpful when reviewing alerts for traffic that is being reverse
      # or forward proxied.
      xff:
        enabled: no
        # Two operation modes are available, "extra-data" and "overwrite". Note
        # that in the "overwrite" mode, if the reported IP address in the HTTP
        # X-Forwarded-For header is of a different version of the packet
        # received, it will fall-back to "extra-data" mode.
        mode: extra-data
        # Two proxy deployments are supported, "reverse" and "forward". In
        # a "reverse" deployment the IP address used is the last one, in a
        # "forward" deployment the first IP address is used.
        deployment: reverse
        # Header name where the actual IP address will be reported, if more
        # than one IP address is present, the last IP address will be the
        # one taken into consideration.
        header: X-Forwarded-For

  # a line based log of HTTP requests (no alerts)
  - http-log:
      enabled: no
      filename: http.log
      append: yes
      #extended: yes     # enable this for extended logging information
      #custom: yes       # enabled the custom logging format (defined by customformat)
      #customformat: "%{%D-%H:%M:%S}t.%z %{X-Forwarded-For}i %H %m %h %u %s %B %a:%p -> %A:%P"
      #filetype: regular # 'regular', 'unix_stream' or 'unix_dgram'

  # a line based log of TLS handshake parameters (no alerts)
  - tls-log:
      enabled: no  # Log TLS connections.
      filename: tls.log # File to store TLS logs.
      append: yes
      #extended: yes     # Log extended information like fingerprint
      #custom: yes       # enabled the custom logging format (defined by customformat)
      #customformat: "%{%D-%H:%M:%S}t.%z %a:%p -> %A:%P %v %n %d %D"
      #filetype: regular # 'regular', 'unix_stream' or 'unix_dgram'
      # output TLS transaction where the session is resumed using a
      # session id
      #session-resumption: no

  # output module to store certificates chain to disk
  - tls-store:
      enabled: no
      #certs-log-dir: certs # directory to store the certificates files

  # a line based log of DNS requests and/or replies (no alerts)
  # Note: not available when Rust is enabled (--enable-rust).
  - dns-log:
      enabled: no
      filename: dns.log
      append: yes
      #filetype: regular # 'regular', 'unix_stream' or 'unix_dgram'

  # Packet log... log packets in pcap format. 3 modes of operation: "normal"
  # "multi" and "sguil".
  #
  # In normal mode a pcap file "filename" is created in the default-log-dir,
  # or are as specified by "dir".
  # In multi mode, a file is created per thread. This will perform much
  # better, but will create multiple files where 'normal' would create one.
  # In multi mode the filename takes a few special variables:
  # - %n -- thread number
  # - %i -- thread id
  # - %t -- timestamp (secs or secs.usecs based on 'ts-format'
  # E.g. filename: pcap.%n.%t
  #
  # Note that it's possible to use directories, but the directories are not
  # created by Suricata. E.g. filename: pcaps/%n/log.%s will log into the
  # per thread directory.
  #
  # Also note that the limit and max-files settings are enforced per thread.
  # So the size limit when using 8 threads with 1000mb files and 2000 files
  # is: 8*1000*2000 ~ 16TiB.
  #
  # In Sguil mode "dir" indicates the base directory. In this base dir the
  # pcaps are created in th directory structure Sguil expects:
  #
  # $sguil-base-dir/YYYY-MM-DD/$filename.<timestamp>
  #
  # By default all packets are logged except:
  # - TCP streams beyond stream.reassembly.depth
  # - encrypted streams after the key exchange
  #
  - pcap-log:
      enabled: no
      filename: log.pcap

      # File size limit.  Can be specified in kb, mb, gb.  Just a number
      # is parsed as bytes.
      limit: 1000mb

      # If set to a value will enable ring buffer mode. Will keep Maximum of "max-files" of size "limit"
      max-files: 2000

      # Compression algorithm for pcap files. Possible values: none, lz4.
      # Enabling compression is incompatible with the sguil mode. Note also
      # that on Windows, enabling compression will *increase* disk I/O.
      compression: none

      # Further options for lz4 compression. The compression level can be set
      # to a value between 0 and 16, where higher values result in higher
      # compression.
      #lz4-checksum: no
      #lz4-level: 0

      mode: normal # normal, multi or sguil.

      # Directory to place pcap files. If not provided the default log
      # directory will be used. Required for "sguil" mode.
      #dir: /nsm_data/

      #ts-format: usec # sec or usec second format (default) is filename.sec usec is filename.sec.usec
      use-stream-depth: no #If set to "yes" packets seen after reaching stream inspection depth are ignored. "no" logs all packets
      honor-pass-rules: no # If set to "yes", flows in which a pass rule matched will stopped being logged.

  # a full alerts log containing much information for signature writers
  # or for investigating suspected false positives.
  - alert-debug:
      enabled: no
      filename: alert-debug.log
      append: yes
      #filetype: regular # 'regular', 'unix_stream' or 'unix_dgram'

  # alert output to prelude (https://www.prelude-siem.org/) only
  # available if Suricata has been compiled with --enable-prelude
  - alert-prelude:
      enabled: no
      profile: suricata
      log-packet-content: no
      log-packet-header: yes

  # Stats.log contains data from various counters of the Suricata engine.
  - stats:
      enabled: yes
      filename: stats.log
      append: yes       # append to file (yes) or overwrite it (no)
      totals: yes       # stats for all threads merged together
      threads: no       # per thread stats
      #null-values: yes  # print counters that have value 0

  # a line based alerts log similar to fast.log into syslog
  - syslog:
      enabled: no
      # reported identity to syslog. If ommited the program name (usually
      # suricata) will be used.
      #identity: "suricata"
      facility: local5
      #level: Info ## possible levels: Emergency, Alert, Critical,
                   ## Error, Warning, Notice, Info, Debug

  # a line based information for dropped packets in IPS mode
  - drop:
      enabled: no
      filename: drop.log
      append: yes
      #filetype: regular # 'regular', 'unix_stream' or 'unix_dgram'

  # Output module for storing files on disk. Files are stored in a
  # directory names consisting of the first 2 characters of the
  # SHA256 of the file. Each file is given its SHA256 as a filename.
  #
  # When a duplicate file is found, the existing file is touched to
  # have its timestamps updated.
  #
  # Unlike the older filestore, metadata is not written out by default
  # as each file should already have a "fileinfo" record in the
  # eve.log. If write-fileinfo is set to yes, the each file will have
  # one more associated .json files that consists of the fileinfo
  # record. A fileinfo file will be written for each occurrence of the
  # file seen using a filename suffix to ensure uniqueness.
  #
  # To prune the filestore directory see the "suricatactl filestore
  # prune" command which can delete files over a certain age.
  - file-store:
      version: 2
      enabled: no

      # Set the directory for the filestore. If the path is not
      # absolute will be be relative to the default-log-dir.
      #dir: filestore

      # Write out a fileinfo record for each occurrence of a
      # file. Disabled by default as each occurrence is already logged
      # as a fileinfo record to the main eve-log.
      #write-fileinfo: yes

      # Force storing of all files. Default: no.
      #force-filestore: yes

      # Override the global stream-depth for sessions in which we want
      # to perform file extraction. Set to 0 for unlimited.
      #stream-depth: 0

      # Uncomment the following variable to define how many files can
      # remain open for filestore by Suricata. Default value is 0 which
      # means files get closed after each write
      #max-open-files: 1000

      # Force logging of checksums, available hash functions are md5,
      # sha1 and sha256. Note that SHA256 is automatically forced by
      # the use of this output module as it uses the SHA256 as the
      # file naming scheme.
      #force-hash: [sha1, md5]
      # NOTE: X-Forwarded configuration is ignored if write-fileinfo is disabled
      # HTTP X-Forwarded-For support by adding an extra field or overwriting
      # the source or destination IP address (depending on flow direction)
      # with the one reported in the X-Forwarded-For HTTP header. This is
      # helpful when reviewing alerts for traffic that is being reverse
      # or forward proxied.
      xff:
        enabled: no
        # Two operation modes are available, "extra-data" and "overwrite".
        mode: extra-data
        # Two proxy deployments are supported, "reverse" and "forward". In
        # a "reverse" deployment the IP address used is the last one, in a
        # "forward" deployment the first IP address is used.
        deployment: reverse
        # Header name where the actual IP address will be reported, if more
        # than one IP address is present, the last IP address will be the
        # one taken into consideration.
        header: X-Forwarded-For

  # output module to store extracted files to disk (old style, deprecated)
  #
  # The files are stored to the log-dir in a format "file.<id>" where <id> is
  # an incrementing number starting at 1. For each file "file.<id>" a meta
  # file "file.<id>.meta" is created. Before they are finalized, they will
  # have a ".tmp" suffix to indicate that they are still being processed.
  #
  # If include-pid is yes, then the files are instead "file.<pid>.<id>", with
  # meta files named as "file.<pid>.<id>.meta"
  #
  # File extraction depends on a lot of things to be fully done:
  # - file-store stream-depth. For optimal results, set this to 0 (unlimited)
  # - http request / response body sizes. Again set to 0 for optimal results.
  # - rules that contain the "filestore" keyword.
  - file-store:
      enabled: no       # set to yes to enable
      log-dir: files    # directory to store the files
      force-magic: no   # force logging magic on all stored files
      # force logging of checksums, available hash functions are md5,
      # sha1 and sha256
      #force-hash: [md5]
      force-filestore: no # force storing of all files
      # override global stream-depth for sessions in which we want to
      # perform file extraction. Set to 0 for unlimited.
      #stream-depth: 0
      #waldo: file.waldo # waldo file to store the file_id across runs
      # uncomment to disable meta file writing
      #write-meta: no
      # uncomment the following variable to define how many files can
      # remain open for filestore by Suricata. Default value is 0 which
      # means files get closed after each write
      #max-open-files: 1000
      include-pid: no # set to yes to include pid in file names

  # Log TCP data after stream normalization
  # 2 types: file or dir. File logs into a single logfile. Dir creates
  # 2 files per TCP session and stores the raw TCP data into them.
  # Using 'both' will enable both file and dir modes.
  #
  # Note: limited by stream.depth
  - tcp-data:
      enabled: no
      type: file
      filename: tcp-data.log

  # Log HTTP body data after normalization, dechunking and unzipping.
  # 2 types: file or dir. File logs into a single logfile. Dir creates
  # 2 files per HTTP session and stores the normalized data into them.
  # Using 'both' will enable both file and dir modes.
  #
  # Note: limited by the body limit settings
  - http-body-data:
      enabled: no
      type: file
      filename: http-data.log

  # Lua Output Support - execute lua script to generate alert and event
  # output.
  # Documented at:
  # https://suricata.readthedocs.io/en/latest/output/lua-output.html
  - lua:
      enabled: no
      #scripts-dir: /etc/suricata/lua-output/
      scripts:
      #   - script1.lua

# Logging configuration.  This is not about logging IDS alerts/events, but
# output about what Suricata is doing, like startup messages, errors, etc.
logging:
  # The default log level, can be overridden in an output section.
  # Note that debug level logging will only be emitted if Suricata was
  # compiled with the --enable-debug configure option.
  #
  # This value is overridden by the SC_LOG_LEVEL env var.
  default-log-level: notice

  # The default output format.  Optional parameter, should default to
  # something reasonable if not provided.  Can be overridden in an
  # output section.  You can leave this out to get the default.
  #
  # This value is overridden by the SC_LOG_FORMAT env var.
  #default-log-format: "[%i] %t - (%f:%l) <%d> (%n) -- "

  # A regex to filter output.  Can be overridden in an output section.
  # Defaults to empty (no filter).
  #
  # This value is overridden by the SC_LOG_OP_FILTER env var.
  default-output-filter:

  # Define your logging outputs.  If none are defined, or they are all
  # disabled you will get the default - console output.
  outputs:
  - console:
      enabled: yes
      # type: json
  - file:
      enabled: yes
      level: info
      filename: @e_logdir@suricata.log
      # type: json
  - syslog:
      enabled: no
      facility: local5
      format: "[%i] <%d> -- "
      # type: json


##
## Step 4: configure common capture settings
##
## See "Advanced Capture Options" below for more options, including NETMAP
## and PF_RING.
##

# Linux high speed capture support
af-packet:
  - interface: eth0
    # Number of receive threads. "auto" uses the number of cores
    #threads: auto
    # Default clusterid. AF_PACKET will load balance packets based on flow.
    cluster-id: 99
    # Default AF_PACKET cluster type. AF_PACKET can load balance per flow or per hash.
    # This is only supported for Linux kernel > 3.1
    # possible value are:
    #  * cluster_round_robin: round robin load balancing
    #  * cluster_flow: all packets of a given flow are send to the same socket
    #  * cluster_cpu: all packets treated in kernel by a CPU are send to the same socket
    #  * cluster_qm: all packets linked by network card to a RSS queue are sent to the same
    #  socket. Requires at least Linux 3.14.
    #  * cluster_random: packets are sent randomly to sockets but with an equipartition.
    #  Requires at least Linux 3.14.
    #  * cluster_rollover: kernel rotates between sockets filling each socket before moving
    #  to the next. Requires at least Linux 3.10.
    #  * cluster_ebpf: eBPF file load balancing. See doc/userguide/capture-hardware/ebpf-xdp.rst for
    #  more info.
    # Recommended modes are cluster_flow on most boxes and cluster_cpu or cluster_qm on system
    # with capture card using RSS (require cpu affinity tuning and system irq tuning)
    cluster-type: cluster_flow
    # In some fragmentation case, the hash can not be computed. If "defrag" is set
    # to yes, the kernel will do the needed defragmentation before sending the packets.
    defrag: yes
    # After Linux kernel 3.10 it is possible to activate the rollover option: if a socket is
    # full then kernel will send the packet on the next socket with room available. This option
    # can minimize packet drop and increase the treated bandwidth on single intensive flow.
    #rollover: yes
    # To use the ring feature of AF_PACKET, set 'use-mmap' to yes
    #use-mmap: yes
    # Lock memory map to avoid it goes to swap. Be careful that over subscribing could lock
    # your system
    #mmap-locked: yes
    # Use tpacket_v3 capture mode, only active if use-mmap is true
    # Don't use it in IPS or TAP mode as it causes severe latency
    #tpacket-v3: yes
    # Ring size will be computed with respect to max_pending_packets and number
    # of threads. You can set manually the ring size in number of packets by setting
    # the following value. If you are using flow cluster-type and have really network
    # intensive single-flow you could want to set the ring-size independently of the number
    # of threads:
    #ring-size: 2048
    # Block size is used by tpacket_v3 only. It should set to a value high enough to contain
    # a decent number of packets. Size is in bytes so please consider your MTU. It should be
    # a power of 2 and it must be multiple of page size (usually 4096).
    #block-size: 32768
    # tpacket_v3 block timeout: an open block is passed to userspace if it is not
    # filled after block-timeout milliseconds.
    #block-timeout: 10
    # On busy system, this could help to set it to yes to recover from a packet drop
    # phase. This will result in some packets (at max a ring flush) being non treated.
    #use-emergency-flush: yes
    # recv buffer size, increase value could improve performance
    # buffer-size: 32768
    # Set to yes to disable promiscuous mode
    # disable-promisc: no
    # Choose checksum verification mode for the interface. At the moment
    # of the capture, some packets may be with an invalid checksum due to
    # offloading to the network card of the checksum computation.
    # Possible values are:
    #  - kernel: use indication sent by kernel for each packet (default)
    #  - yes: checksum validation is forced
    #  - no: checksum validation is disabled
    #  - auto: suricata uses a statistical approach to detect when
    #  checksum off-loading is used.
    # Warning: 'checksum-validation' must be set to yes to have any validation
    #checksum-checks: kernel
    # BPF filter to apply to this interface. The pcap filter syntax apply here.
    #bpf-filter: port 80 or udp
    # You can use the following variables to activate AF_PACKET tap or IPS mode.
    # If copy-mode is set to ips or tap, the traffic coming to the current
    # interface will be copied to the copy-iface interface. If 'tap' is set, the
    # copy is complete. If 'ips' is set, the packet matching a 'drop' action
    # will not be copied.
    #copy-mode: ips
    #copy-iface: eth1
    #  For eBPF and XDP setup including bypass, filter and load balancing, please
    #  see doc/userguide/capture/ebpf-xdt.rst for more info.

  # Put default values here. These will be used for an interface that is not
  # in the list above.
  - interface: default
    #threads: auto
    #use-mmap: no
    #rollover: yes
    #tpacket-v3: yes

# Cross platform libpcap capture support
pcap:
  - interface: eth0
    # On Linux, pcap will try to use mmaped capture and will use buffer-size
    # as total of memory used by the ring. So set this to something bigger
    # than 1% of your bandwidth.
    #buffer-size: 16777216
    #bpf-filter: "tcp and port 25"
    # Choose checksum verification mode for the interface. At the moment
    # of the capture, some packets may be with an invalid checksum due to
    # offloading to the network card of the checksum computation.
    # Possible values are:
    #  - yes: checksum validation is forced
    #  - no: checksum validation is disabled
    #  - auto: Suricata uses a statistical approach to detect when
    #  checksum off-loading is used. (default)
    # Warning: 'checksum-validation' must be set to yes to have any validation
    #checksum-checks: auto
    # With some accelerator cards using a modified libpcap (like myricom), you
    # may want to have the same number of capture threads as the number of capture
    # rings. In this case, set up the threads variable to N to start N threads
    # listening on the same interface.
    #threads: 16
    # set to no to disable promiscuous mode:
    #promisc: no
    # set snaplen, if not set it defaults to MTU if MTU can be known
    # via ioctl call and to full capture if not.
    #snaplen: 1518
  # Put default values here
  - interface: default
    #checksum-checks: auto

# Settings for reading pcap files
pcap-file:
  # Possible values are:
  #  - yes: checksum validation is forced
  #  - no: checksum validation is disabled
  #  - auto: Suricata uses a statistical approach to detect when
  #  checksum off-loading is used. (default)
  # Warning: 'checksum-validation' must be set to yes to have checksum tested
  checksum-checks: auto

# See "Advanced Capture Options" below for more options, including NETMAP
# and PF_RING.


##
## Step 5: App Layer Protocol Configuration
##

# Configure the app-layer parsers. The protocols section details each
# protocol.
#
# The option "enabled" takes 3 values - "yes", "no", "detection-only".
# "yes" enables both detection and the parser, "no" disables both, and
# "detection-only" enables protocol detection only (parser disabled).
app-layer:
  protocols:
    krb5:
      enabled: @rust_config_enabled@
    ikev2:
      enabled: yes
    tls:
      enabled: yes
      detection-ports:
        dp: 443

      # Generate JA3 fingerprint from client hello
      ja3-fingerprints: no

      # What to do when the encrypted communications start:
      # - default: keep tracking TLS session, check for protocol anomalies,
      #            inspect tls_* keywords. Disables inspection of unmodified
      #            'content' signatures.
      # - bypass:  stop processing this flow as much as possible. No further
      #            TLS parsing and inspection. Offload flow bypass to kernel
      #            or hardware if possible.
      # - full:    keep tracking and inspection as normal. Unmodified content
      #            keyword signatures are inspected as well.
      #
      # For best performance, select 'bypass'.
      #
      #encrypt-handling: default

    dcerpc:
      enabled: yes
    ftp:
      enabled: yes
      # memcap: 64mb
    ssh:
      enabled: yes
    smtp:
      enabled: yes
      raw-extraction: no
      # Configure SMTP-MIME Decoder
      mime:
        # Decode MIME messages from SMTP transactions
        # (may be resource intensive)
        # This field supercedes all others because it turns the entire
        # process on or off
        decode-mime: yes

        # Decode MIME entity bodies (ie. base64, quoted-printable, etc.)
        decode-base64: yes
        decode-quoted-printable: yes

        # Maximum bytes per header data value stored in the data structure
        # (default is 2000)
        header-value-depth: 2000

        # Extract URLs and save in state data structure
        extract-urls: yes
        # Set to yes to compute the md5 of the mail body. You will then
        # be able to journalize it.
        body-md5: no
      # Configure inspected-tracker for file_data keyword
      inspected-tracker:
        content-limit: 100000
        content-inspect-min-size: 32768
        content-inspect-window: 4096
    imap:
      enabled: detection-only
    msn:
      enabled: detection-only
    # Note: --enable-rust is required for full SMB1/2 support. W/o rust
    # only minimal SMB1 support is available.
    smb:
      enabled: yes
      detection-ports:
        dp: 139, 445

      # Stream reassembly size for SMB streams. By default track it completely.
      #stream-depth: 0

    # Note: NFS parser depends on Rust support: pass --enable-rust
    # to configure.
    nfs:
      enabled: @rust_config_enabled@
    tftp:
      enabled: @rust_config_enabled@
    dns:
      # memcaps. Globally and per flow/state.
      #global-memcap: 16mb
      #state-memcap: 512kb

      # How many unreplied DNS requests are considered a flood.
      # If the limit is reached, app-layer-event:dns.flooded; will match.
      #request-flood: 500

      tcp:
        enabled: yes
        detection-ports:
          dp: 53
      udp:
        enabled: yes
        detection-ports:
          dp: 53
    http:
      enabled: yes
      # memcap: 64mb

      # default-config:           Used when no server-config matches
      #   personality:            List of personalities used by default
      #   request-body-limit:     Limit reassembly of request body for inspection
      #                           by http_client_body & pcre /P option.
      #   response-body-limit:    Limit reassembly of response body for inspection
      #                           by file_data, http_server_body & pcre /Q option.
      #   double-decode-path:     Double decode path section of the URI
      #   double-decode-query:    Double decode query section of the URI
      #   response-body-decompress-layer-limit:
      #                           Limit to how many layers of compression will be
      #                           decompressed. Defaults to 2.
      #
      # server-config:            List of server configurations to use if address matches
      #   address:                List of IP addresses or networks for this block
      #   personalitiy:           List of personalities used by this block
      #   request-body-limit:     Limit reassembly of request body for inspection
      #                           by http_client_body & pcre /P option.
      #   response-body-limit:    Limit reassembly of response body for inspection
      #                           by file_data, http_server_body & pcre /Q option.
      #   double-decode-path:     Double decode path section of the URI
      #   double-decode-query:    Double decode query section of the URI
      #
      #   uri-include-all:        Include all parts of the URI. By default the
      #                           'scheme', username/password, hostname and port
      #                           are excluded. Setting this option to true adds
      #                           all of them to the normalized uri as inspected
      #                           by http_uri, urilen, pcre with /U and the other
      #                           keywords that inspect the normalized uri.
      #                           Note that this does not affect http_raw_uri.
      #                           Also, note that including all was the default in
      #                           1.4 and 2.0beta1.
      #
      #   meta-field-limit:       Hard size limit for request and response size
      #                           limits. Applies to request line and headers,
      #                           response line and headers. Does not apply to
      #                           request or response bodies. Default is 18k.
      #                           If this limit is reached an event is raised.
      #
      # Currently Available Personalities:
      #   Minimal, Generic, IDS (default), IIS_4_0, IIS_5_0, IIS_5_1, IIS_6_0,
      #   IIS_7_0, IIS_7_5, Apache_2
      libhtp:
         default-config:
           personality: IDS

           # Can be specified in kb, mb, gb.  Just a number indicates
           # it's in bytes.
           request-body-limit: 100kb
           response-body-limit: 100kb

           # inspection limits
           request-body-minimal-inspect-size: 32kb
           request-body-inspect-window: 4kb
           response-body-minimal-inspect-size: 40kb
           response-body-inspect-window: 16kb

           # response body decompression (0 disables)
           response-body-decompress-layer-limit: 2

           # auto will use http-body-inline mode in IPS mode, yes or no set it statically
           http-body-inline: auto

           # Decompress SWF files.
           # 2 types: 'deflate', 'lzma', 'both' will decompress deflate and lzma
           # compress-depth:
           # Specifies the maximum amount of data to decompress,
           # set 0 for unlimited.
           # decompress-depth:
           # Specifies the maximum amount of decompressed data to obtain,
           # set 0 for unlimited.
           swf-decompression:
             enabled: yes
             type: both
             compress-depth: 0
             decompress-depth: 0

           # Take a random value for inspection sizes around the specified value.
           # This lower the risk of some evasion technics but could lead
           # detection change between runs. It is set to 'yes' by default.
           #randomize-inspection-sizes: yes
           # If randomize-inspection-sizes is active, the value of various
           # inspection size will be choosen in the [1 - range%, 1 + range%]
           # range
           # Default value of randomize-inspection-range is 10.
           #randomize-inspection-range: 10

           # decoding
           double-decode-path: no
           double-decode-query: no

         server-config:

           #- apache:
           #    address: [192.168.1.0/24, 127.0.0.0/8, "::1"]
           #    personality: Apache_2
           #    # Can be specified in kb, mb, gb.  Just a number indicates
           #    # it's in bytes.
           #    request-body-limit: 4096
           #    response-body-limit: 4096
           #    double-decode-path: no
           #    double-decode-query: no

           #- iis7:
           #    address:
           #      - 192.168.0.0/24
           #      - 192.168.10.0/24
           #    personality: IIS_7_0
           #    # Can be specified in kb, mb, gb.  Just a number indicates
           #    # it's in bytes.
           #    request-body-limit: 4096
           #    response-body-limit: 4096
           #    double-decode-path: no
           #    double-decode-query: no

    # Note: Modbus probe parser is minimalist due to the poor significant field
    # Only Modbus message length (greater than Modbus header length)
    # And Protocol ID (equal to 0) are checked in probing parser
    # It is important to enable detection port and define Modbus port
    # to avoid false positive
    modbus:
      # How many unreplied Modbus requests are considered a flood.
      # If the limit is reached, app-layer-event:modbus.flooded; will match.
      #request-flood: 500

      enabled: no
      detection-ports:
        dp: 502
      # According to MODBUS Messaging on TCP/IP Implementation Guide V1.0b, it
      # is recommended to keep the TCP connection opened with a remote device
      # and not to open and close it for each MODBUS/TCP transaction. In that
      # case, it is important to set the depth of the stream reassembling as
      # unlimited (stream.reassembly.depth: 0)

      # Stream reassembly size for modbus. By default track it completely.
      stream-depth: 0

    # DNP3
    dnp3:
      enabled: no
      detection-ports:
        dp: 20000

    # SCADA EtherNet/IP and CIP protocol support
    enip:
      enabled: no
      detection-ports:
        dp: 44818
        sp: 44818

    # Note: parser depends on Rust support
    ntp:
      enabled: @rust_config_enabled@

    dhcp:
      enabled: @rust_config_enabled@

# Limit for the maximum number of asn1 frames to decode (default 256)
asn1-max-frames: 256


##############################################################################
##
## Advanced settings below
##
##############################################################################

##
## Run Options
##

# Run suricata as user and group.
#run-as:
#  user: suri
#  group: suri

# Some logging module will use that name in event as identifier. The default
# value is the hostname
#sensor-name: suricata

# Default location of the pid file. The pid file is only used in
# daemon mode (start Suricata with -D). If not running in daemon mode
# the --pidfile command line option must be used to create a pid file.
#pid-file: @e_rundir@suricata.pid

# Daemon working directory
# Suricata will change directory to this one if provided
# Default: "/"
#daemon-directory: "/"

# Umask.
# Suricata will use this umask if it is provided. By default it will use the
# umask passed on by the shell.
#umask: 022

# Suricata core dump configuration. Limits the size of the core dump file to
# approximately max-dump. The actual core dump size will be a multiple of the
# page size. Core dumps that would be larger than max-dump are truncated. On
# Linux, the actual core dump size may be a few pages larger than max-dump.
# Setting max-dump to 0 disables core dumping.
# Setting max-dump to 'unlimited' will give the full core dump file.
# On 32-bit Linux, a max-dump value >= ULONG_MAX may cause the core dump size
# to be 'unlimited'.

coredump:
  max-dump: unlimited

# If Suricata box is a router for the sniffed networks, set it to 'router'. If
# it is a pure sniffing setup, set it to 'sniffer-only'.
# If set to auto, the variable is internally switch to 'router' in IPS mode
# and 'sniffer-only' in IDS mode.
# This feature is currently only used by the reject* keywords.
host-mode: auto

# Number of packets preallocated per thread. The default is 1024. A higher number 
# will make sure each CPU will be more easily kept busy, but may negatively 
# impact caching.
#max-pending-packets: 1024

# Runmode the engine should use. Please check --list-runmodes to get the available
# runmodes for each packet acquisition method. Defaults to "autofp" (auto flow pinned
# load balancing).
#runmode: autofp

# Specifies the kind of flow load balancer used by the flow pinned autofp mode.
#
# Supported schedulers are:
#
# round-robin       - Flows assigned to threads in a round robin fashion.
# active-packets    - Flows assigned to threads that have the lowest number of
#                     unprocessed packets (default).
# hash              - Flow allocated using the address hash. More of a random
#                     technique. Was the default in Suricata 1.2.1 and older.
#
#autofp-scheduler: active-packets

# Preallocated size for packet. Default is 1514 which is the classical
# size for pcap on ethernet. You should adjust this value to the highest
# packet size (MTU + hardware header) on your system.
#default-packet-size: 1514

# Unix command socket can be used to pass commands to Suricata.
# An external tool can then connect to get information from Suricata
# or trigger some modifications of the engine. Set enabled to yes
# to activate the feature. In auto mode, the feature will only be
# activated in live capture mode. You can use the filename variable to set
# the file name of the socket.
unix-command:
  enabled: auto
  #filename: custom.socket

# Magic file. The extension .mgc is added to the value here.
#magic-file: /usr/share/file/magic
@e_magic_file_comment@magic-file: @e_magic_file@

legacy:
  uricontent: enabled

##
## Detection settings
##

# Set the order of alerts based on actions
# The default order is pass, drop, reject, alert
# action-order:
#   - pass
#   - drop
#   - reject
#   - alert

# IP Reputation
#reputation-categories-file: @e_sysconfdir@iprep/categories.txt
#default-reputation-path: @e_sysconfdir@iprep
#reputation-files:
# - reputation.list

# When run with the option --engine-analysis, the engine will read each of
# the parameters below, and print reports for each of the enabled sections
# and exit.  The reports are printed to a file in the default log dir
# given by the parameter "default-log-dir", with engine reporting
# subsection below printing reports in its own report file.
engine-analysis:
  # enables printing reports for fast-pattern for every rule.
  rules-fast-pattern: yes
  # enables printing reports for each rule
  rules: yes

#recursion and match limits for PCRE where supported
pcre:
  match-limit: 3500
  match-limit-recursion: 1500

##
## Advanced Traffic Tracking and Reconstruction Settings
##

# Host specific policies for defragmentation and TCP stream
# reassembly. The host OS lookup is done using a radix tree, just
# like a routing table so the most specific entry matches.
host-os-policy:
  # Make the default policy windows.
  windows: [0.0.0.0/0]
  bsd: []
  bsd-right: []
  old-linux: []
  linux: []
  old-solaris: []
  solaris: []
  hpux10: []
  hpux11: []
  irix: []
  macos: []
  vista: []
  windows2k3: []

# Defrag settings:

defrag:
  memcap: 32mb
  hash-size: 65536
  trackers: 65535 # number of defragmented flows to follow
  max-frags: 65535 # number of fragments to keep (higher than trackers)
  prealloc: yes
  timeout: 60

# Enable defrag per host settings
#  host-config:
#
#    - dmz:
#        timeout: 30
#        address: [192.168.1.0/24, 127.0.0.0/8, 1.1.1.0/24, 2.2.2.0/24, "1.1.1.1", "2.2.2.2", "::1"]
#
#    - lan:
#        timeout: 45
#        address:
#          - 192.168.0.0/24
#          - 192.168.10.0/24
#          - 172.16.14.0/24

# Flow settings:
# By default, the reserved memory (memcap) for flows is 32MB. This is the limit
# for flow allocation inside the engine. You can change this value to allow
# more memory usage for flows.
# The hash-size determine the size of the hash used to identify flows inside
# the engine, and by default the value is 65536.
# At the startup, the engine can preallocate a number of flows, to get a better
# performance. The number of flows preallocated is 10000 by default.
# emergency-recovery is the percentage of flows that the engine need to
# prune before unsetting the emergency state. The emergency state is activated
# when the memcap limit is reached, allowing to create new flows, but
# pruning them with the emergency timeouts (they are defined below).
# If the memcap is reached, the engine will try to prune flows
# with the default timeouts. If it doesn't find a flow to prune, it will set
# the emergency bit and it will try again with more aggressive timeouts.
# If that doesn't work, then it will try to kill the last time seen flows
# not in use.
# The memcap can be specified in kb, mb, gb.  Just a number indicates it's
# in bytes.

flow:
  memcap: 128mb
  hash-size: 65536
  prealloc: 10000
  emergency-recovery: 30
  #managers: 1 # default to one flow manager
  #recyclers: 1 # default to one flow recycler thread

# This option controls the use of vlan ids in the flow (and defrag)
# hashing. Normally this should be enabled, but in some (broken)
# setups where both sides of a flow are not tagged with the same vlan
# tag, we can ignore the vlan id's in the flow hashing.
vlan:
  use-for-tracking: true

# Specific timeouts for flows. Here you can specify the timeouts that the
# active flows will wait to transit from the current state to another, on each
# protocol. The value of "new" determine the seconds to wait after a handshake or
# stream startup before the engine free the data of that flow it doesn't
# change the state to established (usually if we don't receive more packets
# of that flow). The value of "established" is the amount of
# seconds that the engine will wait to free the flow if it spend that amount
# without receiving new packets or closing the connection. "closed" is the
# amount of time to wait after a flow is closed (usually zero). "bypassed"
# timeout controls locally bypassed flows. For these flows we don't do any other
# tracking. If no packets have been seen after this timeout, the flow is discarded.
#
# There's an emergency mode that will become active under attack circumstances,
# making the engine to check flow status faster. This configuration variables
# use the prefix "emergency-" and work similar as the normal ones.
# Some timeouts doesn't apply to all the protocols, like "closed", for udp and
# icmp.

flow-timeouts:

  default:
    new: 30
    established: 300
    closed: 0
    bypassed: 100
    emergency-new: 10
    emergency-established: 100
    emergency-closed: 0
    emergency-bypassed: 50
  tcp:
    new: 60
    established: 600
    closed: 60
    bypassed: 100
    emergency-new: 5
    emergency-established: 100
    emergency-closed: 10
    emergency-bypassed: 50
  udp:
    new: 30
    established: 300
    bypassed: 100
    emergency-new: 10
    emergency-established: 100
    emergency-bypassed: 50
  icmp:
    new: 30
    established: 300
    bypassed: 100
    emergency-new: 10
    emergency-established: 100
    emergency-bypassed: 50

# Stream engine settings. Here the TCP stream tracking and reassembly
# engine is configured.
#
# stream:
#   memcap: 32mb                # Can be specified in kb, mb, gb.  Just a
#                               # number indicates it's in bytes.
#   checksum-validation: yes    # To validate the checksum of received
#                               # packet. If csum validation is specified as
#                               # "yes", then packet with invalid csum will not
#                               # be processed by the engine stream/app layer.
#                               # Warning: locally generated traffic can be
#                               # generated without checksum due to hardware offload
#                               # of checksum. You can control the handling of checksum
#                               # on a per-interface basis via the 'checksum-checks'
#                               # option
#   prealloc-sessions: 2k       # 2k sessions prealloc'd per stream thread
#   midstream: false            # don't allow midstream session pickups
#   async-oneside: false        # don't enable async stream handling
#   inline: no                  # stream inline mode
#   drop-invalid: yes           # in inline mode, drop packets that are invalid with regards to streaming engine
#   max-synack-queued: 5        # Max different SYN/ACKs to queue
#   bypass: no                  # Bypass packets when stream.depth is reached
#
#   reassembly:
#     memcap: 64mb              # Can be specified in kb, mb, gb.  Just a number
#                               # indicates it's in bytes.
#     depth: 1mb                # Can be specified in kb, mb, gb.  Just a number
#                               # indicates it's in bytes.
#     toserver-chunk-size: 2560 # inspect raw stream in chunks of at least
#                               # this size.  Can be specified in kb, mb,
#                               # gb.  Just a number indicates it's in bytes.
#     toclient-chunk-size: 2560 # inspect raw stream in chunks of at least
#                               # this size.  Can be specified in kb, mb,
#                               # gb.  Just a number indicates it's in bytes.
#     randomize-chunk-size: yes # Take a random value for chunk size around the specified value.
#                               # This lower the risk of some evasion technics but could lead
#                               # detection change between runs. It is set to 'yes' by default.
#     randomize-chunk-range: 10 # If randomize-chunk-size is active, the value of chunk-size is
#                               # a random value between (1 - randomize-chunk-range/100)*toserver-chunk-size
#                               # and (1 + randomize-chunk-range/100)*toserver-chunk-size and the same
#                               # calculation for toclient-chunk-size.
#                               # Default value of randomize-chunk-range is 10.
#
#     raw: yes                  # 'Raw' reassembly enabled or disabled.
#                               # raw is for content inspection by detection
#                               # engine.
#
#     segment-prealloc: 2048    # number of segments preallocated per thread
#
#     check-overlap-different-data: true|false
#                               # check if a segment contains different data
#                               # than what we've already seen for that
#                               # position in the stream.
#                               # This is enabled automatically if inline mode
#                               # is used or when stream-event:reassembly_overlap_different_data;
#                               # is used in a rule.
#
stream:
  memcap: 64mb
  checksum-validation: yes      # reject wrong csums
  inline: auto                  # auto will use inline mode in IPS mode, yes or no set it statically
  reassembly:
    memcap: 256mb
    depth: 1mb                  # reassemble 1mb into a stream
    toserver-chunk-size: 2560
    toclient-chunk-size: 2560
    randomize-chunk-size: yes
    #randomize-chunk-range: 10
    #raw: yes
    #segment-prealloc: 2048
    #check-overlap-different-data: true

# Host table:
#
# Host table is used by tagging and per host thresholding subsystems.
#
host:
  hash-size: 4096
  prealloc: 1000
  memcap: 32mb

# IP Pair table:
#
# Used by xbits 'ippair' tracking.
#
#ippair:
#  hash-size: 4096
#  prealloc: 1000
#  memcap: 32mb

# Decoder settings

decoder:
  # Teredo decoder is known to not be completely accurate
  # it will sometimes detect non-teredo as teredo.
  teredo:
    enabled: true


##
## Performance tuning and profiling
##

# The detection engine builds internal groups of signatures. The engine
# allow us to specify the profile to use for them, to manage memory on an
# efficient way keeping a good performance. For the profile keyword you
# can use the words "low", "medium", "high" or "custom". If you use custom
# make sure to define the values at "- custom-values" as your convenience.
# Usually you would prefer medium/high/low.
#
# "sgh mpm-context", indicates how the staging should allot mpm contexts for
# the signature groups.  "single" indicates the use of a single context for
# all the signature group heads.  "full" indicates a mpm-context for each
# group head.  "auto" lets the engine decide the distribution of contexts
# based on the information the engine gathers on the patterns from each
# group head.
#
# The option inspection-recursion-limit is used to limit the recursive calls
# in the content inspection code.  For certain payload-sig combinations, we
# might end up taking too much time in the content inspection code.
# If the argument specified is 0, the engine uses an internally defined
# default limit.  On not specifying a value, we use no limits on the recursion.
detect:
  profile: medium
  custom-values:
    toclient-groups: 3
    toserver-groups: 25
  sgh-mpm-context: auto
  inspection-recursion-limit: 3000
  # If set to yes, the loading of signatures will be made after the capture
  # is started. This will limit the downtime in IPS mode.
  #delayed-detect: yes

  prefilter:
    # default prefiltering setting. "mpm" only creates MPM/fast_pattern
    # engines. "auto" also sets up prefilter engines for other keywords.
    # Use --list-keywords=all to see which keywords support prefiltering.
    default: mpm

  # the grouping values above control how many groups are created per
  # direction. Port whitelisting forces that port to get it's own group.
  # Very common ports will benefit, as well as ports with many expensive
  # rules.
  grouping:
    #tcp-whitelist: 53, 80, 139, 443, 445, 1433, 3306, 3389, 6666, 6667, 8080
    #udp-whitelist: 53, 135, 5060

  profiling:
    # Log the rules that made it past the prefilter stage, per packet
    # default is off. The threshold setting determines how many rules
    # must have made it past pre-filter for that rule to trigger the
    # logging.
    #inspect-logging-threshold: 200
    grouping:
      dump-to-disk: false
      include-rules: false      # very verbose
      include-mpm-stats: false

# Select the multi pattern algorithm you want to run for scan/search the
# in the engine.
#
# The supported algorithms are:
# "ac"      - Aho-Corasick, default implementation
# "ac-bs"   - Aho-Corasick, reduced memory implementation
# "ac-ks"   - Aho-Corasick, "Ken Steele" variant
# "hs"      - Hyperscan, available when built with Hyperscan support
#
# The default mpm-algo value of "auto" will use "hs" if Hyperscan is
# available, "ac" otherwise.
#
# The mpm you choose also decides the distribution of mpm contexts for
# signature groups, specified by the conf - "detect.sgh-mpm-context".
# Selecting "ac" as the mpm would require "detect.sgh-mpm-context"
# to be set to "single", because of ac's memory requirements, unless the
# ruleset is small enough to fit in one's memory, in which case one can
# use "full" with "ac".  Rest of the mpms can be run in "full" mode.

mpm-algo: auto

# Select the matching algorithm you want to use for single-pattern searches.
#
# Supported algorithms are "bm" (Boyer-Moore) and "hs" (Hyperscan, only
# available if Suricata has been built with Hyperscan support).
#
# The default of "auto" will use "hs" if available, otherwise "bm".

spm-algo: auto

# Suricata is multi-threaded. Here the threading can be influenced.
threading:
  set-cpu-affinity: no
  # Tune cpu affinity of threads. Each family of threads can be bound
  # on specific CPUs.
  #
  # These 2 apply to the all runmodes:
  # management-cpu-set is used for flow timeout handling, counters
  # worker-cpu-set is used for 'worker' threads
  #
  # Additionally, for autofp these apply:
  # receive-cpu-set is used for capture threads
  # verdict-cpu-set is used for IPS verdict threads
  #
  cpu-affinity:
    - management-cpu-set:
        cpu: [ 0 ]  # include only these CPUs in affinity settings
    - receive-cpu-set:
        cpu: [ 0 ]  # include only these CPUs in affinity settings
    - worker-cpu-set:
        cpu: [ "all" ]
        mode: "exclusive"
        # Use explicitely 3 threads and don't compute number by using
        # detect-thread-ratio variable:
        # threads: 3
        prio:
          low: [ 0 ]
          medium: [ "1-2" ]
          high: [ 3 ]
          default: "medium"
    #- verdict-cpu-set:
    #    cpu: [ 0 ]
    #    prio:
    #      default: "high"
  #
  # By default Suricata creates one "detect" thread per available CPU/CPU core.
  # This setting allows controlling this behaviour. A ratio setting of 2 will
  # create 2 detect threads for each CPU/CPU core. So for a dual core CPU this
  # will result in 4 detect threads. If values below 1 are used, less threads
  # are created. So on a dual core CPU a setting of 0.5 results in 1 detect
  # thread being created. Regardless of the setting at a minimum 1 detect
  # thread will always be created.
  #
  detect-thread-ratio: 1.0

# Luajit has a strange memory requirement, it's 'states' need to be in the
# first 2G of the process' memory.
#
# 'luajit.states' is used to control how many states are preallocated.
# State use: per detect script: 1 per detect thread. Per output script: 1 per
# script.
luajit:
  states: 128

# Profiling settings. Only effective if Suricata has been built with the
# the --enable-profiling configure flag.
#
profiling:
  # Run profiling for every xth packet. The default is 1, which means we
  # profile every packet. If set to 1000, one packet is profiled for every
  # 1000 received.
  #sample-rate: 1000

  # rule profiling
  rules:

    # Profiling can be disabled here, but it will still have a
    # performance impact if compiled in.
    enabled: yes
    filename: rule_perf.log
    append: yes

    # Sort options: ticks, avgticks, checks, matches, maxticks
    # If commented out all the sort options will be used.
    #sort: avgticks

    # Limit the number of sids for which stats are shown at exit (per sort).
    limit: 10

    # output to json
    json: @e_enable_evelog@

  # per keyword profiling
  keywords:
    enabled: yes
    filename: keyword_perf.log
    append: yes

  prefilter:
    enabled: yes
    filename: prefilter_perf.log
    append: yes

  # per rulegroup profiling
  rulegroups:
    enabled: yes
    filename: rule_group_perf.log
    append: yes

  # packet profiling
  packets:

    # Profiling can be disabled here, but it will still have a
    # performance impact if compiled in.
    enabled: yes
    filename: packet_stats.log
    append: yes

    # per packet csv output
    csv:

      # Output can be disabled here, but it will still have a
      # performance impact if compiled in.
      enabled: no
      filename: packet_stats.csv

  # profiling of locking. Only available when Suricata was built with
  # --enable-profiling-locks.
  locks:
    enabled: no
    filename: lock_stats.log
    append: yes

  pcap-log:
    enabled: no
    filename: pcaplog_stats.log
    append: yes

##
## Netfilter integration
##

# When running in NFQ inline mode, it is possible to use a simulated
# non-terminal NFQUEUE verdict.
# This permit to do send all needed packet to Suricata via this a rule:
#        iptables -I FORWARD -m mark ! --mark $MARK/$MASK -j NFQUEUE
# And below, you can have your standard filtering ruleset. To activate
# this mode, you need to set mode to 'repeat'
# If you want packet to be sent to another queue after an ACCEPT decision
# set mode to 'route' and set next-queue value.
# On linux >= 3.1, you can set batchcount to a value > 1 to improve performance
# by processing several packets before sending a verdict (worker runmode only).
# On linux >= 3.6, you can set the fail-open option to yes to have the kernel
# accept the packet if Suricata is not able to keep pace.
# bypass mark and mask can be used to implement NFQ bypass. If bypass mark is
# set then the NFQ bypass is activated. Suricata will set the bypass mark/mask
# on packet of a flow that need to be bypassed. The Nefilter ruleset has to
# directly accept all packets of a flow once a packet has been marked.
nfq:
#  mode: accept
#  repeat-mark: 1
#  repeat-mask: 1
#  bypass-mark: 1
#  bypass-mask: 1
#  route-queue: 2
#  batchcount: 20
#  fail-open: yes

#nflog support
nflog:
    # netlink multicast group
    # (the same as the iptables --nflog-group param)
    # Group 0 is used by the kernel, so you can't use it
  - group: 2
    # netlink buffer size
    buffer-size: 18432
    # put default value here
  - group: default
    # set number of packet to queue inside kernel
    qthreshold: 1
    # set the delay before flushing packet in the queue inside kernel
    qtimeout: 100
    # netlink max buffer size
    max-size: 20000

##
## Advanced Capture Options
##

# general settings affecting packet capture
capture:
  # disable NIC offloading. It's restored when Suricata exits.
  # Enabled by default.
  #disable-offloading: false
  #
  # disable checksum validation. Same as setting '-k none' on the
  # commandline.
  #checksum-validation: none

# Netmap support
#
# Netmap operates with NIC directly in driver, so you need FreeBSD 11+ which have
# built-in netmap support or compile and install netmap module and appropriate
# NIC driver on your Linux system.
# To reach maximum throughput disable all receive-, segmentation-,
# checksum- offloadings on NIC.
# Disabling Tx checksum offloading is *required* for connecting OS endpoint
# with NIC endpoint.
# You can find more information at https://github.com/luigirizzo/netmap
#
netmap:
   # To specify OS endpoint add plus sign at the end (e.g. "eth0+")
 - interface: eth2
   # Number of capture threads. "auto" uses number of RSS queues on interface.
   # Warning: unless the RSS hashing is symmetrical, this will lead to
   # accuracy issues.
   #threads: auto
   # You can use the following variables to activate netmap tap or IPS mode.
   # If copy-mode is set to ips or tap, the traffic coming to the current
   # interface will be copied to the copy-iface interface. If 'tap' is set, the
   # copy is complete. If 'ips' is set, the packet matching a 'drop' action
   # will not be copied.
   # To specify the OS as the copy-iface (so the OS can route packets, or forward
   # to a service running on the same machine) add a plus sign at the end
   # (e.g. "copy-iface: eth0+"). Don't forget to set up a symmetrical eth0+ -> eth0
   # for return packets. Hardware checksumming must be *off* on the interface if
   # using an OS endpoint (e.g. 'ifconfig eth0 -rxcsum -txcsum -rxcsum6 -txcsum6' for FreeBSD
   # or 'ethtool -K eth0 tx off rx off' for Linux).
   #copy-mode: tap
   #copy-iface: eth3
   # Set to yes to disable promiscuous mode
   # disable-promisc: no
   # Choose checksum verification mode for the interface. At the moment
   # of the capture, some packets may be with an invalid checksum due to
   # offloading to the network card of the checksum computation.
   # Possible values are:
   #  - yes: checksum validation is forced
   #  - no: checksum validation is disabled
   #  - auto: Suricata uses a statistical approach to detect when
   #  checksum off-loading is used.
   # Warning: 'checksum-validation' must be set to yes to have any validation
   #checksum-checks: auto
   # BPF filter to apply to this interface. The pcap filter syntax apply here.
   #bpf-filter: port 80 or udp
 #- interface: eth3
   #threads: auto
   #copy-mode: tap
   #copy-iface: eth2
   # Put default values here
 - interface: default

# PF_RING configuration. for use with native PF_RING support
# for more info see http://www.ntop.org/products/pf_ring/
pfring:
  - interface: eth0
    # Number of receive threads. If set to 'auto' Suricata will first try
    # to use CPU (core) count and otherwise RSS queue count.
    threads: auto

    # Default clusterid.  PF_RING will load balance packets based on flow.
    # All threads/processes that will participate need to have the same
    # clusterid.
    cluster-id: 99

    # Default PF_RING cluster type. PF_RING can load balance per flow.
    # Possible values are cluster_flow or cluster_round_robin.
    cluster-type: cluster_flow

    # bpf filter for this interface
    #bpf-filter: tcp

    # If bypass is set then the PF_RING hw bypass is activated, when supported
    # by the interface in use. Suricata will instruct the interface to bypass
    # all future packets for a flow that need to be bypassed.
    #bypass: yes

    # Choose checksum verification mode for the interface. At the moment
    # of the capture, some packets may be with an invalid checksum due to
    # offloading to the network card of the checksum computation.
    # Possible values are:
    #  - rxonly: only compute checksum for packets received by network card.
    #  - yes: checksum validation is forced
    #  - no: checksum validation is disabled
    #  - auto: Suricata uses a statistical approach to detect when
    #  checksum off-loading is used. (default)
    # Warning: 'checksum-validation' must be set to yes to have any validation
    #checksum-checks: auto
  # Second interface
  #- interface: eth1
  #  threads: 3
  #  cluster-id: 93
  #  cluster-type: cluster_flow
  # Put default values here
  - interface: default
    #threads: 2

# For FreeBSD ipfw(8) divert(4) support.
# Please make sure you have ipfw_load="YES" and ipdivert_load="YES"
# in /etc/loader.conf or kldload'ing the appropriate kernel modules.
# Additionally, you need to have an ipfw rule for the engine to see
# the packets from ipfw.  For Example:
#
#   ipfw add 100 divert 8000 ip from any to any
#
# The 8000 above should be the same number you passed on the command
# line, i.e. -d 8000
#
ipfw:

  # Reinject packets at the specified ipfw rule number.  This config
  # option is the ipfw rule number AT WHICH rule processing continues
  # in the ipfw processing system after the engine has finished
  # inspecting the packet for acceptance.  If no rule number is specified,
  # accepted packets are reinjected at the divert rule which they entered
  # and IPFW rule processing continues.  No check is done to verify
  # this will rule makes sense so care must be taken to avoid loops in ipfw.
  #
  ## The following example tells the engine to reinject packets
  # back into the ipfw firewall AT rule number 5500:
  #
  # ipfw-reinjection-rule-number: 5500


napatech:
    # The Host Buffer Allowance for all streams
    # (-1 = OFF, 1 - 100 = percentage of the host buffer that can be held back)
    # This may be enabled when sharing streams with another application.
    # Otherwise, it should be turned off.
    #hba: -1

    # When use_all_streams is set to "yes" the initialization code will query 
    # the Napatech service for all configured streams and listen on all of them. 
    # When set to "no" the streams config array will be used.
    #
    # This option necessitates running the appropriate NTPL commands to create
    # the desired streams prior to running suricata.
    #use-all-streams: no

    # The streams to listen on when auto-config is disabled or when and threading 
    # cpu-affinity is disabled.  This can be either:
    #   an individual stream (e.g. streams: [0])
    # or
    #   a range of streams (e.g. streams: ["0-3"])
    #
    streams: ["0-3"]

<<<<<<< HEAD
    # When auto-config is enabled the streams will be created and assigned 
    # automatically to the NUMA node where the thread resides.  If cpu-affinity 
    # is enabled in the threading section.  Then the streams will be created 
    # according to the number of worker threads specified in the worker cpu set.
    # Otherwise, the streams array is used to define the streams.
    #
    # This option cannot be used simultaneous with "use-all-streams".
    # 
    auto-config: yes
    
    # Ports indicates which napatech ports are to be used in auto-config mode.
    # these are the port ID's of the ports that will be merged prior to the 
    # traffic being distributed to the streams.
    #
    # This can be specified in any of the following ways:
    #
    #   a list of individual ports (e.g. ports: [0,1,2,3])
    #
    #   a range of ports (e.g. ports: [0-3])
    #
    #   "all" to indicate that all ports are to be merged together 
    #   (e.g. ports: [all])    
    #
    # This has no effect if auto-config is disabled.
    #
    ports: [all]    
    
    # When auto-config is enabled the hashmode specifies the algorithm for  
    # determining to which stream a given packet is to be delivered.  
    # This can be any valid Napatech NTPL hashmode command.  
    #
    # The most common hashmode commands are:  hash2tuple, hash2tuplesorted,
    # hash5tuple, hash5tuplesorted and roundrobin.
    #
    # See Napatech NTPL documentation other hashmodes and details on their use.
    # 
    # This has no effect if auto-config is disabled.
    #
    hashmode: hash5tuplesorted
# Tilera mpipe configuration. for use on Tilera TILE-Gx.
mpipe:

  # Load balancing modes: "static", "dynamic", "sticky", or "round-robin".
  load-balance: dynamic

  # Number of Packets in each ingress packet queue. Must be 128, 512, 2028 or 65536
  iqueue-packets: 2048

  # List of interfaces we will listen on.
  inputs:
  - interface: xgbe2
  - interface: xgbe3
  - interface: xgbe4


  # Relative weight of memory for packets of each mPipe buffer size.
  stack:
    size128: 0
    size256: 9
    size512: 0
    size1024: 0
    size1664: 7
    size4096: 0
    size10386: 0
    size16384: 0

=======
>>>>>>> a69afd5c
##
## Configure Suricata to load Suricata-Update managed rules.
##
## If this section is completely commented out move down to the "Advanced rule
## file configuration".
##

@no_suricata_update_comment@default-rule-path: @e_defaultruledir@
@no_suricata_update_comment@rule-files:
@no_suricata_update_comment@ - suricata.rules

##
## Advanced rule file configuration.
##
## If this section is completely commented out then your configuration
## is setup for suricata-update as it was most likely bundled and
## installed with Suricata.
##

@has_suricata_update_comment@default-rule-path: @e_defaultruledir@

@has_suricata_update_comment@rule-files:
@has_suricata_update_comment@ - botcc.rules
@has_suricata_update_comment@ # - botcc.portgrouped.rules
@has_suricata_update_comment@ - ciarmy.rules
@has_suricata_update_comment@ - compromised.rules
@has_suricata_update_comment@ - drop.rules
@has_suricata_update_comment@ - dshield.rules
@has_suricata_update_comment@# - emerging-activex.rules
@has_suricata_update_comment@ - emerging-attack_response.rules
@has_suricata_update_comment@ - emerging-chat.rules
@has_suricata_update_comment@ - emerging-current_events.rules
@has_suricata_update_comment@ - emerging-dns.rules
@has_suricata_update_comment@ - emerging-dos.rules
@has_suricata_update_comment@ - emerging-exploit.rules
@has_suricata_update_comment@ - emerging-ftp.rules
@has_suricata_update_comment@# - emerging-games.rules
@has_suricata_update_comment@# - emerging-icmp_info.rules
@has_suricata_update_comment@# - emerging-icmp.rules
@has_suricata_update_comment@ - emerging-imap.rules
@has_suricata_update_comment@# - emerging-inappropriate.rules
@has_suricata_update_comment@# - emerging-info.rules
@has_suricata_update_comment@ - emerging-malware.rules
@has_suricata_update_comment@ - emerging-misc.rules
@has_suricata_update_comment@ - emerging-mobile_malware.rules
@has_suricata_update_comment@ - emerging-netbios.rules
@has_suricata_update_comment@ - emerging-p2p.rules
@has_suricata_update_comment@ - emerging-policy.rules
@has_suricata_update_comment@ - emerging-pop3.rules
@has_suricata_update_comment@ - emerging-rpc.rules
@has_suricata_update_comment@# - emerging-scada.rules
@has_suricata_update_comment@# - emerging-scada_special.rules
@has_suricata_update_comment@ - emerging-scan.rules
@has_suricata_update_comment@# - emerging-shellcode.rules
@has_suricata_update_comment@ - emerging-smtp.rules
@has_suricata_update_comment@ - emerging-snmp.rules
@has_suricata_update_comment@ - emerging-sql.rules
@has_suricata_update_comment@ - emerging-telnet.rules
@has_suricata_update_comment@ - emerging-tftp.rules
@has_suricata_update_comment@ - emerging-trojan.rules
@has_suricata_update_comment@ - emerging-user_agents.rules
@has_suricata_update_comment@ - emerging-voip.rules
@has_suricata_update_comment@ - emerging-web_client.rules
@has_suricata_update_comment@ - emerging-web_server.rules
@has_suricata_update_comment@# - emerging-web_specific_apps.rules
@has_suricata_update_comment@ - emerging-worm.rules
@has_suricata_update_comment@ - tor.rules
@has_suricata_update_comment@# - decoder-events.rules # available in suricata sources under rules dir
@has_suricata_update_comment@# - stream-events.rules  # available in suricata sources under rules dir
@has_suricata_update_comment@ - http-events.rules    # available in suricata sources under rules dir
@has_suricata_update_comment@ - smtp-events.rules    # available in suricata sources under rules dir
@has_suricata_update_comment@ - dns-events.rules     # available in suricata sources under rules dir
@has_suricata_update_comment@ - tls-events.rules     # available in suricata sources under rules dir
@has_suricata_update_comment@# - modbus-events.rules  # available in suricata sources under rules dir
@has_suricata_update_comment@# - app-layer-events.rules  # available in suricata sources under rules dir
@has_suricata_update_comment@# - dnp3-events.rules       # available in suricata sources under rules dir
@has_suricata_update_comment@# - ntp-events.rules       # available in suricata sources under rules dir
@has_suricata_update_comment@# - ipsec-events.rules       # available in suricata sources under rules dir
@has_suricata_update_comment@# - kerberos-events.rules       # available in suricata sources under rules dir

##
## Auxiliary configuration files.
##

classification-file: @e_sysconfdir@classification.config
reference-config-file: @e_sysconfdir@reference.config
# threshold-file: @e_sysconfdir@threshold.config

##
## Include other configs
##

# Includes.  Files included here will be handled as if they were
# inlined in this configuration file.
#include: include1.yaml
#include: include2.yaml<|MERGE_RESOLUTION|>--- conflicted
+++ resolved
@@ -1813,7 +1813,6 @@
     #
     streams: ["0-3"]
 
-<<<<<<< HEAD
     # When auto-config is enabled the streams will be created and assigned 
     # automatically to the NUMA node where the thread resides.  If cpu-affinity 
     # is enabled in the threading section.  Then the streams will be created 
@@ -1853,35 +1852,6 @@
     # This has no effect if auto-config is disabled.
     #
     hashmode: hash5tuplesorted
-# Tilera mpipe configuration. for use on Tilera TILE-Gx.
-mpipe:
-
-  # Load balancing modes: "static", "dynamic", "sticky", or "round-robin".
-  load-balance: dynamic
-
-  # Number of Packets in each ingress packet queue. Must be 128, 512, 2028 or 65536
-  iqueue-packets: 2048
-
-  # List of interfaces we will listen on.
-  inputs:
-  - interface: xgbe2
-  - interface: xgbe3
-  - interface: xgbe4
-
-
-  # Relative weight of memory for packets of each mPipe buffer size.
-  stack:
-    size128: 0
-    size256: 9
-    size512: 0
-    size1024: 0
-    size1664: 7
-    size4096: 0
-    size10386: 0
-    size16384: 0
-
-=======
->>>>>>> a69afd5c
 ##
 ## Configure Suricata to load Suricata-Update managed rules.
 ##

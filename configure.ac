    AC_INIT([suricata],[7.0.0-dev])
    m4_ifndef([AM_SILENT_RULES], [m4_define([AM_SILENT_RULES],[])])AM_SILENT_RULES([yes])
    AC_CONFIG_HEADERS([src/autoconf.h])
    AC_CONFIG_SRCDIR([src/suricata.c])
    AC_CONFIG_MACRO_DIR(m4)
    AM_INIT_AUTOMAKE([tar-ustar subdir-objects])

    AC_LANG([C])
    LT_INIT
    PKG_PROG_PKG_CONFIG

    dnl Taken from https://llvm.org/svn/llvm-project/llvm/trunk/autoconf/configure.ac
    dnl check if we compile using clang or gcc. On some systems the gcc binary is
    dnl is actually clang, so do a compile test.
    AC_MSG_CHECKING([whether GCC or Clang is our compiler])
    AC_LANG_PUSH([C])
    compiler=unknown
    AC_COMPILE_IFELSE([AC_LANG_SOURCE([[#if ! __clang__
                                        #error
                                        #endif
                                      ]])],
                       compiler=clang,
                      [AC_COMPILE_IFELSE([AC_LANG_SOURCE([[#if ! __GNUC__
                                                           #error
                                                           #endif
                                                         ]])],
                       compiler=gcc, [])])
    AC_LANG_POP([C])
    AC_MSG_RESULT([${compiler}])

    AC_ARG_WITH([clang],
                [  --with-clang=PROGRAM    path to Clang for compiling eBPF code. Use if the main C compiler is not Clang.],
                [CLANG="$withval"],
                [AS_IF([test "$compiler" = clang],
                       [CLANG="$CC"],
                       [AC_PATH_PROG([CLANG],[clang])])])

    AC_SUBST([CLANG])

    case "$compiler" in
        clang)
            CLANG_CFLAGS="-Wextra -Werror-implicit-function-declaration -Wno-error=unused-command-line-argument"
            AC_SUBST(CLANG_CFLAGS)
            ;;
        gcc)
            dnl get gcc version
            AC_MSG_CHECKING([gcc version])
                    gccver=$($CC -dumpversion)
                    gccvermajor=$(echo $gccver | cut -d . -f1)
                    gccverminor=$(echo $gccver | cut -d . -f2)
                    gccvernum=$(expr $gccvermajor "*" 100 + $gccverminor)
            AC_MSG_RESULT($gccver)

            if test "$gccvernum" -ge "400"; then
                dnl gcc 4.0 or later
                GCC_CFLAGS="-Wextra -Werror-implicit-function-declaration"
            else
                GCC_CFLAGS="-W"
            fi
            AC_SUBST(GCC_CFLAGS)
            ;;
        *)
            AC_MSG_WARN([unsupported/untested compiler, this may or may not work])
            ;;
    esac

    # Checks for programs.
    AC_PROG_AWK
    AC_PROG_CC
    AC_PROG_CPP
    AC_PROG_RANLIB
    AC_PROG_INSTALL
    AC_PROG_LN_S
    AC_PROG_MAKE_SET
    AC_PROG_GREP

    AC_PATH_PROG(HAVE_CYGPATH, cygpath, "no")
    AM_CONDITIONAL([HAVE_CYGPATH], [test "x$HAVE_CYGPATH" != "xno"])

    AC_PATH_PROG(HAVE_PKG_CONFIG, pkg-config, "no")
    if test "$HAVE_PKG_CONFIG" = "no"; then
        echo
        echo "   ERROR! pkg-config not found, go get it  "
        echo "   http://pkg-config.freedesktop.org/wiki/ "
        echo "   or install from your distribution       "
        echo
        exit 1
    fi

    python_path="not set"

    AC_ARG_ENABLE(python,
           AS_HELP_STRING([--enable-python], [Enable python]),
	   [enable_python=$enableval],[enable_python=yes])
    if test "x$enable_python" != "xyes"; then
        enable_python="no"
    else
        AC_PATH_PROGS(HAVE_PYTHON, python3 python2.7 python2 python, "no")
        if test "$HAVE_PYTHON" = "no"; then
            echo
            echo "   Warning! Python not found."
            echo
            echo "   Python is required for additional tools like"
            echo "   suricatasc, suricatactl and suricata-update."
            echo "   It is also required when building from git."
            echo
            enable_python="no"
	else
	    python_path="$HAVE_PYTHON"
        fi
    fi
    AM_CONDITIONAL([HAVE_PYTHON], [test "x$enable_python" = "xyes"])

    # Get the Python major version. This is only for information
    # messages displayed during configure.
    if test "x$HAVE_PYTHON" != "xno"; then
       pymv="$($HAVE_PYTHON -c 'import sys; print(sys.version_info[[0]]);')"
    fi

    # Check for python-distutils (setup).
    have_python_distutils="no"
    if test "x$enable_python" = "xyes"; then
        AC_MSG_CHECKING([for python-distutils])
	if $HAVE_PYTHON -c "import distutils; from distutils.core import setup" 2>/dev/null; then
	   AC_MSG_RESULT([yes])
	   have_python_distutils="yes"
	else
	   AC_MSG_RESULT([no])
	fi
    fi
    AM_CONDITIONAL([HAVE_PYTHON_DISTUTILS],
	[test "x$have_python_distutils" = "xyes"])
    if test "$have_python_distutils" = "no"; then
       echo ""
       echo "    Warning: Python distutils not found. Python tools will"
       echo "        not be installed."
       echo ""
       echo "    Install the distutils module for Python ${pymv} to enable"
       echo "    the Python tools."
       echo ""
    fi

    # Check for python-yaml.
    have_python_yaml="no"
    if test "x$enable_python" = "xyes"; then
        AC_MSG_CHECKING([for python-yaml])
	if $HAVE_PYTHON -c "import yaml" 2>/dev/null; then
	   have_python_yaml="yes"
	   AC_MSG_RESULT([yes])
	else
	   AC_MSG_RESULT([no])
	fi
    fi
    AM_CONDITIONAL([HAVE_PYTHON_YAML], [test "x$have_python_yaml" = "xyes"])

    AC_PATH_PROG(HAVE_WGET, wget, "no")
    if test "$HAVE_WGET" = "no"; then
        AC_PATH_PROG(HAVE_CURL, curl, "no")
        if test "$HAVE_CURL" = "no"; then
            echo
            echo "   Warning curl or wget not found, you won't be able to"
            echo "   download latest ruleset with 'make install-rules'"
        fi
    fi
    AM_CONDITIONAL([HAVE_FETCH_COMMAND], [test "x$HAVE_WGET" != "xno" || test "x$HAVE_CURL" != "xno"])
    AM_CONDITIONAL([HAVE_WGET_COMMAND], [test "x$HAVE_WGET" != "xno"])

    # Checks for libraries.

    # Checks for header files.
    AC_CHECK_HEADERS([stddef.h])
    AC_CHECK_HEADERS([arpa/inet.h assert.h ctype.h errno.h fcntl.h inttypes.h])
    AC_CHECK_HEADERS([getopt.h])
    AC_CHECK_HEADERS([limits.h netdb.h netinet/in.h poll.h sched.h signal.h])
    AC_CHECK_HEADERS([stdarg.h stdint.h stdio.h stdlib.h stdbool.h string.h strings.h sys/ioctl.h])
    AC_CHECK_HEADERS([syslog.h sys/prctl.h sys/socket.h sys/stat.h sys/syscall.h])
    AC_CHECK_HEADERS([sys/time.h time.h unistd.h sys/param.h])
    AC_CHECK_HEADERS([sys/ioctl.h linux/if_ether.h linux/if_packet.h linux/filter.h])
    AC_CHECK_HEADERS([linux/ethtool.h linux/sockios.h])
    AC_CHECK_HEADERS([glob.h locale.h grp.h pwd.h])
    AC_CHECK_HEADERS([dirent.h fnmatch.h])
    AC_CHECK_HEADERS([sys/resource.h sys/types.h sys/un.h])
    AC_CHECK_HEADERS([sys/random.h])
    AC_CHECK_HEADERS([utime.h])
    AC_CHECK_HEADERS([libgen.h])
    AC_CHECK_HEADERS([mach/mach.h])
    AC_CHECK_HEADERS([stdatomic.h])

    AC_CHECK_HEADERS([sys/socket.h net/if.h sys/mman.h linux/if_arp.h], [], [],
    [[#ifdef HAVE_SYS_SOCKET_H
        #include <sys/types.h>
        #include <sys/socket.h>
        #endif
    ]])

    AC_CHECK_HEADERS([windows.h winsock2.h ws2tcpip.h w32api/wtypes.h], [], [],
                    [[
                        #ifndef _X86_
                        #define _X86_
                        #endif
                     ]])
    AC_CHECK_HEADERS([w32api/winbase.h wincrypt.h], [], [],
                    [[
                        #ifndef _X86_
                        #define _X86_
                        #endif
                        #include <windows.h>
                     ]])

    # Checks for typedefs, structures, and compiler characteristics.
    AC_C_INLINE
    AC_C_RESTRICT
    AC_TYPE_PID_T
    AC_TYPE_MODE_T
    AC_TYPE_SIZE_T
    AC_TYPE_SSIZE_T
    AC_TYPE_INT8_T
    AC_TYPE_INT16_T
    AC_TYPE_INT32_T
    AC_TYPE_INT64_T
    AC_TYPE_UINT8_T
    AC_TYPE_UINT16_T
    AC_TYPE_UINT32_T
    AC_TYPE_UINT64_T
    AC_TYPE_UINT
    AC_TYPE_USHORT
    AC_TYPE_ULONG
    AC_TYPE_UCHAR
    AC_STRUCT_TIMEZONE
    AC_CHECK_TYPES([ptrdiff_t])
    AC_HEADER_STDBOOL

    # Checks for library functions.
    AC_FUNC_MALLOC
    AC_FUNC_REALLOC
    AC_FUNC_FORK
    AC_FUNC_MKTIME
    AC_FUNC_MMAP
    AC_FUNC_STRTOD

    AC_CHECK_FUNCS([memmem memset memchr memrchr memmove])
    AC_CHECK_FUNCS([strcasecmp strchr strrchr strdup strndup strncasecmp strtol strtoul strstr strpbrk strtoull strtoumax])
    AC_CHECK_FUNCS([strerror])
    AC_CHECK_FUNCS([gethostname inet_ntoa uname])
    AC_CHECK_FUNCS([gettimeofday clock_gettime utime strptime tzset localtime_r])
    AC_CHECK_FUNCS([socket setenv select putenv dup2 endgrent endpwent atexit munmap])

    AC_CHECK_FUNCS([fwrite_unlocked])

    AC_CHECK_DECL([getrandom],
        AC_DEFINE([HAVE_GETRANDOM], [1], [Use getrandom]),
        [], [
            #include <sys/random.h> 
            ])

    OCFLAGS=$CFLAGS
    CFLAGS=""
    AC_CHECK_FUNCS([strlcpy strlcat])
    CFLAGS=$OCFLAGS

    # Add large file support
    AC_SYS_LARGEFILE

    #check for os
    AC_MSG_CHECKING([host os])

    # Default lua libname if not detected otherwise.
    LUA_LIB_NAME="lua5.1"

    # If no host os was detected, try with uname
    if test -z "$host" ; then
	    host="`uname`"
    fi
    echo -n "installation for $host OS... "

    RUST_SURICATA_LIBNAME="libsuricata_rust.a"

    e_magic_file=""
    e_magic_file_comment="#"
    PCAP_LIB_NAME="pcap"
    case "$host" in
        *-*-*freebsd*)
            LUA_LIB_NAME="lua-5.1"
            CFLAGS="${CFLAGS} -DOS_FREEBSD"
            CPPFLAGS="${CPPFLAGS} -I/usr/local/include -I/usr/local/include/libnet11"
            LDFLAGS="${LDFLAGS} -L/usr/local/lib -L/usr/local/lib/libnet11"
            RUST_LDADD="-lrt -lm"
            ;;
        *-*-openbsd*)
            CFLAGS="${CFLAGS} -D__OpenBSD__"
            CPPFLAGS="${CPPFLAGS} -I/usr/local/include -I/usr/local/include/libnet-1.1"
            LDFLAGS="${LDFLAGS} -L/usr/local/lib -I/usr/local/lib/libnet-1.1"
            RUST_LDADD="-lm -lc++ -lc++abi"
            ;;
        *darwin*|*Darwin*)
            LUA_LIB_NAME="lua-5.1"
            CFLAGS="${CFLAGS} -DOS_DARWIN"
            CPPFLAGS="${CPPFLAGS} -I/opt/local/include"
            LDFLAGS="${LDFLAGS} -L/opt/local/lib"
            ;;
        *-*-linux*)
            # Always compile with -fPIC on Linux for shared library support.
            CFLAGS="${CFLAGS} -fPIC"
            RUST_LDADD="-ldl -lrt -lm"
            can_build_shared_library="yes"
            ;;
        *-*-mingw32*|*-*-msys)
            CFLAGS="${CFLAGS} -DOS_WIN32"
            WINDOWS_PATH="yes"
            PCAP_LIB_NAME="wpcap"
            AC_DEFINE([HAVE_NON_POSIX_MKDIR], [1], [mkdir is not POSIX compliant: single arg])
            RUST_LDADD=" -lws2_32 -liphlpapi -lwbemuuid -lOle32 -lOleAut32 -lUuid -luserenv -lshell32 -ladvapi32 -lgcc_eh"
            ;;
        *-*-cygwin)
            LUA_LIB_NAME="lua"
            WINDOWS_PATH="yes"
            PCAP_LIB_NAME="wpcap"
            ;;
        *-*-solaris*)
            AC_MSG_WARN([support for Solaris/Illumos/SunOS is experimental])
            LDFLAGS="${LDFLAGS} -lsocket -lnsl"
            ;;
        *)
            AC_MSG_WARN([unsupported OS this may or may not work])
            ;;
    esac
    AC_MSG_RESULT(ok)

    # check if our target supports c11
    AC_MSG_CHECKING(for c11 support)
    OCFLAGS=$CFLAGS
    CFLAGS="-std=c11"
    AC_COMPILE_IFELSE([AC_LANG_PROGRAM([[#include <stdlib.h>]],
                [[ static _Thread_local int i; i = 1; i++; ]])],
            AC_MSG_RESULT([yes])
            [AC_DEFINE([TLS_C11], [1], [C11 Thread local storage])
             CFLAGS="$OCFLAGS -std=c11"],
            [AC_MSG_RESULT([no])
             CFLAGS="$OCFLAGS"
             have_c11=no
             have_c11_tls=no])
    if [ test "x$have_c11" = "xno" ]; then
        CFLAGS="$CFLAGS -std=gnu99"
    fi

    # check if our target supports thread local storage
    AC_MSG_CHECKING(for thread local storage gnu __thread support)
    AC_COMPILE_IFELSE([AC_LANG_PROGRAM([[#include <stdlib.h>]],
                [[ static __thread int i; i = 1; i++; ]])],
            [AC_DEFINE([TLS_GNU], [1], [Thread local storage])
            AC_MSG_RESULT([yes])],
            [AC_MSG_RESULT([no])
             have_gnu_tls=no])
    if [ test "x$have_c11_tls" = "xno" ] && [ test "x$have_gnu_tls" = "xno" ]; then
        AC_MSG_ERROR("no thread local support available.")
        exit 1
    fi

    #Enable support for gcc compile time security options. There is no great way to do detection of valid cflags that I have found
    #AX_CFLAGS_GCC_OPTION don't seem to do a better job than the code below and are a pain because of extra m4 files etc.
    #These flags seem to be supported on CentOS 5+, Ubuntu 8.04+, and FedoreCore 11+
    #Options are taken from https://wiki.ubuntu.com/CompilerFlags
    AC_ARG_ENABLE(gccprotect,
           AS_HELP_STRING([--enable-gccprotect], [Detect and use gcc hardening options]),[enable_gccprotect=$enableval],[enable_gccprotect=no])

    AS_IF([test "x$enable_gccprotect" = "xyes"], [
        #buffer overflow protection
        AC_MSG_CHECKING(for -fstack-protector)
        TMPCFLAGS="${CFLAGS}"
        CFLAGS="${CFLAGS} -fstack-protector"
        AC_LINK_IFELSE([AC_LANG_PROGRAM([[]], [[]])],[SECCFLAGS="-fstack-protector"
            AC_MSG_RESULT(yes)],
            [AC_MSG_RESULT(no)])
        CFLAGS="${TMPCFLAGS}"

        #compile-time best-practices errors for certain libc functions, provides checks of buffer lengths and memory regions
        AC_MSG_CHECKING(for -D_FORTIFY_SOURCE=2)
        TMPCFLAGS="${CFLAGS}"
        CFLAGS="${CFLAGS} -D_FORTIFY_SOURCE=2"
        AC_COMPILE_IFELSE([AC_LANG_PROGRAM([[]], [[]])],[SECCFLAGS="${SECCFLAGS} -D_FORTIFY_SOURCE=2"
            AC_MSG_RESULT(yes)],
            [AC_MSG_RESULT(no)])
        CFLAGS="${TMPCFLAGS}"

        #compile-time warnings about misuse of format strings
        AC_MSG_CHECKING(for -Wformat -Wformat-security)
        TMPCFLAGS="${CFLAGS}"
        CFLAGS="${CFLAGS} -Wformat -Wformat-security"
        AC_COMPILE_IFELSE([AC_LANG_PROGRAM([[]], [[]])],[SECCFLAGS="${SECCFLAGS} -Wformat -Wformat-security"
            AC_MSG_RESULT(yes)],
            [AC_MSG_RESULT(no)])
        CFLAGS="${TMPCFLAGS}"

        #provides a read-only relocation table area in the final ELF
        AC_MSG_CHECKING(for -z relro)
        TMPLDFLAGS="${LDFLAGS}"
        LDFLAGS="${LDFLAGS} -z relro"
        AC_LINK_IFELSE([AC_LANG_PROGRAM([[]], [[]])],[SECLDFLAGS="${SECLDFLAGS} -z relro"
            AC_MSG_RESULT(yes)],
            [AC_MSG_RESULT(no)])
        LDFLAGS="${TMPLDFLAGS}"

        #forces all relocations to be resolved at run-time
        AC_MSG_CHECKING(for -z now)
        TMPLDFLAGS="${LDFLAGS}"
        LDFLAGS="${LDFLAGS} -z now"
        AC_LINK_IFELSE([AC_LANG_PROGRAM([[]], [[]])],[SECLDFLAGS="${SECLDFLAGS} -z now"
            AC_MSG_RESULT(yes)],
            [AC_MSG_RESULT(no)])
        LDFLAGS="${TMPLDFLAGS}"

        AC_SUBST(SECCFLAGS)
        AC_SUBST(SECLDFLAGS)
    ])

    #check for plugin support
    AC_CHECK_HEADERS([dlfcn.h])
    AC_MSG_CHECKING([for plugin support])
    TMPLDFLAGS="${LDFLAGS}"
    LDFLAGS="${LDFLAGS} -rdynamic"
    AC_LINK_IFELSE([AC_LANG_PROGRAM([[#include <dlfcn.h>]], [[]])],
        [
            AC_MSG_RESULT(yes)
            has_rdynamic=yes
        ],
        [
            AC_MSG_RESULT(no)
            has_rdynamic=no
        ])

    if test "x$has_rdynamic" = "xyes"; then
        plugin_support=yes
        AC_DEFINE([HAVE_PLUGINS], [1], [Plugin support])
    else
        plugin_support=no
        LDFLAGS="${TMPLDFLAGS}"
    fi

    #enable profile generation
    AC_ARG_ENABLE(gccprofile,
           AS_HELP_STRING([--enable-gccprofile], [Enable gcc profile info i.e -pg flag is set]),[enable_gccprofile=$enableval],[enable_gccprofile=no])
    AS_IF([test "x$enable_gccprofile" = "xyes"], [
        CFLAGS="${CFLAGS} -pg"
    ])

    #enable gcc march=native gcc 4.2 or later
    AC_ARG_ENABLE(gccmarch_native,
           AS_HELP_STRING([--enable-gccmarch-native], [Enable gcc march=native gcc 4.2 and later only]),[enable_gccmarch_native=$enableval],[enable_gccmarch_native=yes])
    AS_IF([test "x$enable_gccmarch_native" = "xyes"], [
        case "$host" in
            *powerpc*)
                ;;
            *)
            OFLAGS="$CFLAGS"
            CFLAGS="$CFLAGS -march=native"
            AC_MSG_CHECKING([checking if $CC supports -march=native])
            AC_COMPILE_IFELSE(  [AC_LANG_PROGRAM([[#include <stdlib.h>]])],
                        [
                          AC_MSG_RESULT([yes])
                          OPTIMIZATION_CFLAGS="-march=native"
                          AC_SUBST(OPTIMIZATION_CFLAGS)
                        ],
                        [
                          AC_MSG_RESULT([no])
                          CFLAGS="$OFLAGS"
                          enable_gccmarch_native=no
                        ]
                     )
                ;;
        esac
    ])

# options


  # enable the running of unit tests
    AC_ARG_ENABLE(unittests,
           AS_HELP_STRING([--enable-unittests], [Enable compilation of the unit tests]),[enable_unittests=$enableval],[enable_unittests=no])
    AS_IF([test "x$enable_unittests" = "xyes"], [
        AC_DEFINE([UNITTESTS],[1],[Enable built-in unittests])
    ])
    AM_CONDITIONAL([BUILD_UNITTESTS], [test "x$enable_unittests" = "xyes"])

  # enable the building of ebpf files 
    AC_ARG_ENABLE(ebpf-build,
           AS_HELP_STRING([--enable-ebpf-build], [Enable compilation of ebpf files]),[enable_ebpf_build=$enableval],[enable_ebpf_build=no])
    AM_CONDITIONAL([BUILD_EBPF], [test "x$enable_ebpf_build" = "xyes"])

    AS_IF([test "x$enable_ebpf_build" = "xyes"],
          [
            AS_IF([test "$CLANG" != no],
                  [
                    llc_candidates=$($CLANG --version | sed -e 's/.*clang version/clang version/' | \
                      awk '/^clang version/ {
                             split($3, v, ".");
                             printf("llc-%s.%s llc-%s llc", v[[1]], v[[2]], v[[1]])
                           }')
                    AC_CHECK_PROGS([LLC], [$llc_candidates], "no")
                    if test "$LLC" = "no"; then
                        AC_MSG_ERROR([unable to find any of $llc_candidates needed to build ebpf files])
                    fi
                    AC_SUBST(LLC)
                  ],
                  [AC_MSG_ERROR([clang needed to build ebpf files])])
          ])

  # enable debug output
    AC_ARG_ENABLE(debug,
           AS_HELP_STRING([--enable-debug], [Enable debug output]),[enable_debug=$enableval],[enable_debug=no])
    AS_IF([test "x$enable_debug" = "xyes"], [
        AC_DEFINE([DEBUG],[1],[Enable debug output])
    ])
    AM_CONDITIONAL([DEBUG], [test "x$enable_debug" = "xyes"])

  # enable debug validation functions & macro's output
    AC_ARG_ENABLE(debug-validation,
           AS_HELP_STRING([--enable-debug-validation], [Enable (debug) validation code output]),[enable_debug_validation=$enableval],[enable_debug_validation=no])
    AS_IF([test "x$enable_debug_validation" = "xyes"], [
        if test "$enable_unittests" = "yes"; then
            AC_MSG_ERROR([debug_validation can't be enabled with enabled unittests!])
        else
            AC_DEFINE([DEBUG_VALIDATION],[1],[Enable (debug) validation code output])
        fi
    ])
    AM_CONDITIONAL([DEBUG_VALIDATION], [test "x$enable_debug_validation" = "xyes"])

  # profiling support
    AC_ARG_ENABLE(profiling,
           AS_HELP_STRING([--enable-profiling], [Enable performance profiling]),[enable_profiling=$enableval],[enable_profiling=no])
    AS_IF([test "x$enable_profiling" = "xyes"], [
    case "$host" in
        *-*-openbsd*)
            AC_MSG_ERROR([profiling is not supported on OpenBSD])
            ;;
        *)
            AC_DEFINE([PROFILING],[1],[Enable performance profiling])
            ;;
    esac
    ])

  # profiling support, locking
    AC_ARG_ENABLE(profiling-locks,
           AS_HELP_STRING([--enable-profiling-locks], [Enable performance profiling for locks]),[enable_profiling_locks=$enableval],[enable_profiling_locks=no])
    AS_IF([test "x$enable_profiling_locks" = "xyes"], [
        AC_DEFINE([PROFILING],[1],[Enable performance profiling])
        AC_DEFINE([PROFILE_LOCKING],[1],[Enable performance profiling for locks])
    ])

  # enable support for IPFW
    AC_ARG_ENABLE(ipfw,
            AS_HELP_STRING([--enable-ipfw], [Enable FreeBSD IPFW support for inline IDP]),[enable_ipfw=$enableval],[enable_ipfw=no])
    AS_IF([test "x$enable_ipfw" = "xyes"], [
        AC_DEFINE([IPFW],[1],[Enable FreeBSD IPFW support for inline IDP])
    ])

    AC_ARG_ENABLE(coccinelle,
           AS_HELP_STRING([--disable-coccinelle], [Disable coccinelle QA steps during make check]),[enable_coccinelle="$enableval"],[enable_coccinelle=yes])
    AS_IF([test "x$enable_coccinelle" = "xyes"], [
        AC_PATH_PROG(HAVE_COCCINELLE_CONFIG, spatch, "no")
        if test "$HAVE_COCCINELLE_CONFIG" = "no"; then
            enable_coccinelle=no
        fi
    ])
    AM_CONDITIONAL([HAVE_COCCINELLE], [test "x$enable_coccinelle" != "xno"])

  # disable detection
    AC_ARG_ENABLE(detection,
           AS_HELP_STRING([--disable-detection], [Disable Detection Modules]), [enable_detection="$enableval"],[enable_detection=yes])
    AS_IF([test "x$enable_detection" = "xno"], [
        AC_DEFINE([HAVE_DETECT_DISABLED], [1], [Detection is disabled])
    ])

# libraries

  # zlib
    AC_ARG_WITH(zlib_includes,
            [  --with-zlib-includes=DIR  zlib include directory],
            [with_zlib_includes="$withval"],[with_zlib_includes=no])
    AC_ARG_WITH(zlib_libraries,
            [  --with-zlib-libraries=DIR    zlib library directory],
            [with_zlib_libraries="$withval"],[with_zlib_libraries="no"])

    if test "$with_zlib_includes" != "no"; then
        CPPFLAGS="${CPPFLAGS} -I${with_zlib_includes}"
    fi

    AC_CHECK_HEADER(zlib.h, ZLIB="yes",ZLIB="no")
    if test "$ZLIB" = "yes"; then
        if test "$with_zlib_libraries" != "no"; then
            LDFLAGS="${LDFLAGS}  -L${with_zlib_libraries}"
        fi

        # To prevent duping the lib link we reset LIBS after this check. Setting action-if-found to NULL doesn't seem to work
        # see: http://blog.flameeyes.eu/2008/04/29/i-consider-ac_check_lib-harmful
        ZLIB=""
        TMPLIBS="${LIBS}"
        AC_CHECK_LIB(z,inflate,,ZLIB="no")

        if test "$ZLIB" = "no"; then
            echo
            echo "   ERROR!  zlib library not found, go get it"
            echo "   Debian/Ubuntu: apt install zlib1g-dev"
            echo "   Fedora: dnf install zlib-devel"
            echo "   CentOS/RHEL: yum install zlib-devel"
            echo
            exit 1
        fi
        LIBS="${TMPLIBS} -lz"
    fi

  #libpcre
    AC_ARG_WITH(libpcre_includes,
            [  --with-libpcre-includes=DIR  libpcre include directory],
            [with_libpcre_includes="$withval"],[with_libpcre_includes="no"])
    AC_ARG_WITH(libpcre_libraries,
            [  --with-libpcre-libraries=DIR    libpcre library directory],
            [with_libpcre_libraries="$withval"],[with_libpcre_libraries="no"])

    if test "$with_libpcre_includes" != "no"; then
        CPPFLAGS="${CPPFLAGS} -I${with_libpcre_includes}"
    fi
    AC_CHECK_HEADER(pcre.h,,[AC_MSG_ERROR(pcre.h not found ...)])

    if test "$with_libpcre_libraries" != "no"; then
        LDFLAGS="${LDFLAGS} -L${with_libpcre_libraries}"
    fi
    PCRE=""
    AC_CHECK_LIB(pcre, pcre_get_substring,,PCRE="no")
    if test "$PCRE" = "no"; then
        echo
        echo "   ERROR!  pcre library not found, go get it"
        echo "   from www.pcre.org. Or from packages:"
        echo "   Debian/Ubuntu: apt install libpcre3-dev"
        echo "   Fedora: dnf install pcre-devel"
        echo "   CentOS/RHEL: yum install pcre-devel"
        echo
        exit 1
    fi

    # libpcre 8.35 (especially on debian) has a known issue that results in segfaults
    # see https://redmine.openinfosecfoundation.org/issues/1693
    if test "$with_libpcre_libraries" = "no"; then
        PKG_CHECK_MODULES(LIBPCREVERSION, [libpcre = 8.35],[libpcre_buggy_found="yes"],[libprce_buggy_found="no"])
        if test "$libpcre_buggy_found" = "yes"; then
            echo
            echo "   Warning! vulnerable libpcre version 8.35 found"
            echo "   This version has a known issue that could result in segfaults"
            echo "   please upgrade to a newer version of pcre which you can get from"
            echo "   www.pcre.org. For more information, see issue #1693"
            echo
            echo "   Continuing for now with JIT disabled..."
            echo
        fi
    fi

    # To prevent duping the lib link we reset LIBS after this check. Setting action-if-found to NULL doesn't seem to work
    # see: http://blog.flameeyes.eu/2008/04/29/i-consider-ac_check_lib-harmful
    PCRE=""
    TMPLIBS="${LIBS}"
    AC_CHECK_LIB(pcre, pcre_dfa_exec,, PCRE="no")
    if test "$PCRE" = "no"; then
        echo
        echo "   ERROR!  pcre library was found but version was < 6.0"
        echo "   please upgrade to a newer version of pcre which you can get from"
        echo "   www.pcre.org."
        echo
        exit 1
    fi
    LIBS="${TMPLIBS}"

    AC_COMPILE_IFELSE([AC_LANG_PROGRAM([[ #include <pcre.h> ]],
        [[ int eo = 0; eo |= PCRE_EXTRA_MATCH_LIMIT_RECURSION; ]])],
        [ pcre_match_limit_recursion_available=yes ],[:]
    )
    if test "$pcre_match_limit_recursion_available" != "yes"; then
        echo
        echo "   Warning! pcre extra opt PCRE_EXTRA_MATCH_LIMIT_RECURSION not found"
        echo "   This could lead to potential DoS please upgrade to pcre >= 6.5"
        echo "   from www.pcre.org."
        echo "   Continuing for now...."
        echo
        AC_DEFINE([NO_PCRE_MATCH_RLIMIT],[1],[Pcre PCRE_EXTRA_MATCH_LIMIT_RECURSION not available])
    fi

    TMPCFLAGS="${CFLAGS}"
    CFLAGS="-O0 -g -Werror -Wall"
    AC_COMPILE_IFELSE([AC_LANG_PROGRAM([[ #include <pcre.h> ]],
        [[ pcre_extra *extra = NULL; pcre_free_study(extra); ]])],
        [ AC_DEFINE([HAVE_PCRE_FREE_STUDY], [1], [Pcre pcre_free_study supported])],[:]
    )
    CFLAGS="${TMPCFLAGS}"

    #enable support for PCRE-jit available since pcre-8.20
    AC_MSG_CHECKING(for PCRE JIT support)
    AC_COMPILE_IFELSE([AC_LANG_PROGRAM([[ #include <pcre.h> ]],
        [[
        int jit = 0;
        pcre_config(PCRE_CONFIG_JIT, &jit);
        ]])],[ pcre_jit_available=yes ],[ pcre_jit_available=no ]
        )

    case $host in
        *powerpc64*)
            PKG_CHECK_MODULES(LIBPCREVERSION, [libpcre = 8.39],[libpcre_ppc64_buggy_found1="yes"],[libprce_ppc64_buggy_found1="no"])
            PKG_CHECK_MODULES(LIBPCREVERSION, [libpcre = 8.40],[libpcre_ppc64_buggy_found2="yes"],[libprce_ppc64_buggy_found2="no"])

            if test "$libprce_ppc64_buggy_found1" = "yes" || test "$libprce_ppc64_buggy_found2"; then
                # on powerpc64, both gcc and clang lead to SIGILL in
                # unittests when jit is enabled.
                pcre_jit_available="no, pcre 8.39/8.40 jit disabled for powerpc64"
            fi
            # hack: use libatomic
            LIBS="${LIBS} -latomic"
        ;;
        *)
            # bug 1693, libpcre 8.35 is broken and debian jessie is still using that
            if test "$libpcre_buggy_found" = "yes"; then
                pcre_jit_available="no, libpcre 8.35 blacklisted"
            fi
        ;;
    esac

    if test "x$pcre_jit_available" = "xyes"; then
       AC_MSG_RESULT(yes)
       AC_DEFINE([PCRE_HAVE_JIT], [1], [Pcre with JIT compiler support enabled])

       AC_MSG_CHECKING(for PCRE JIT support usability)
       AC_COMPILE_IFELSE([AC_LANG_PROGRAM([[ #include <pcre.h> ]],
           [[
           const char *error;
           int err_offset;
           pcre *re = pcre_compile("(a|b|c|d)",0, &error, &err_offset,NULL);
           pcre_extra *extra = pcre_study(re, PCRE_STUDY_JIT_COMPILE, &error);
           if (extra == NULL)
               exit(EXIT_FAILURE);
           int jit = 0;
           int ret = pcre_fullinfo(re, extra, PCRE_INFO_JIT, &jit);
           if (ret != 0 || jit != 1)
               exit(EXIT_FAILURE);
           exit(EXIT_SUCCESS);
           ]])],[ pcre_jit_works=yes ],[:]
       )
       if test "x$pcre_jit_works" != "xyes"; then
           AC_MSG_RESULT(no)
           echo
           echo "   PCRE JIT support detection worked but testing it failed"
           echo "   something odd is going on, please file a bug report."
           echo
           exit 1
       else
           AC_MSG_RESULT(yes)
       fi
    else
        AC_MSG_RESULT(no)
    fi

    if test "x$pcre_jit_works" = "xyes"; then

       AC_MSG_CHECKING(for PCRE JIT exec availability)
       AC_LINK_IFELSE(
           [AC_LANG_PROGRAM(
               [
                  #include <pcre.h>
                  #include <string.h>
               ],
               [
                   const char *error;
                   int err_offset;
                   pcre *re = pcre_compile("(a|b|c|d)", 0, &error, &err_offset,NULL);
                   pcre_extra *study = pcre_study(re, PCRE_STUDY_JIT_COMPILE, &error);
                   if (study == NULL)
                       exit(EXIT_FAILURE);
                   pcre_jit_stack *stack = pcre_jit_stack_alloc(32*1024,40*1024);
                   if (stack == 0)
                       exit(EXIT_FAILURE);
                   int ret = pcre_jit_exec(re, study, "apple", 5, 0, 0, NULL, 0, stack);
                   exit(ret == 0 ? EXIT_SUCCESS : EXIT_FAILURE);
               ])],
           [pcre_jit_exec_available="yes" ],
           [pcre_jit_exec_available="no" ])
       if test "x$pcre_jit_exec_available" != "xyes"; then
           AC_MSG_RESULT(no)
       else
           AC_MSG_RESULT(yes)
           AC_DEFINE([PCRE_HAVE_JIT_EXEC], [1], [PCRE with JIT compiler support enabled supporting pcre_jit_exec])
       fi
    else
        AC_MSG_RESULT(no)
    fi

  # libhs
    enable_hyperscan="no"

    # Try pkg-config first:
    PKG_CHECK_MODULES([libhs], libhs,, [with_pkgconfig_libhs=no])
    if test "$with_pkgconfig_libhs" != "no"; then
        CPPFLAGS="${CPPFLAGS} ${libhs_CFLAGS}"
        LIBS="${LIBS} ${libhs_LIBS}"
    fi

    AC_ARG_WITH(libhs_includes,
            [  --with-libhs-includes=DIR  libhs include directory],
            [with_libhs_includes="$withval"],[with_libhs_includes=no])
    AC_ARG_WITH(libhs_libraries,
            [  --with-libhs-libraries=DIR    libhs library directory],
            [with_libhs_libraries="$withval"],[with_libhs_libraries="no"])

    if test "$with_libhs_includes" != "no"; then
        CPPFLAGS="${CPPFLAGS} -I${with_libhs_includes}"
    fi
    AC_CHECK_HEADER(hs.h,HYPERSCAN="yes",HYPERSCAN="no")
    if test "$HYPERSCAN" = "yes"; then
        if test "$with_libhs_libraries" != "no"; then
            LDFLAGS="${LDFLAGS}  -L${with_libhs_libraries}"
        fi

        AC_CHECK_LIB(hs,hs_compile,,HYPERSCAN="no")
        AC_CHECK_FUNCS(hs_valid_platform)
        enable_hyperscan="yes"
        if test "$HYPERSCAN" = "no"; then
            echo
            echo "   Hyperscan headers are present, but link test failed."
            echo "   Check that you have a shared library and C++ linkage available."
            echo
            enable_hyperscan="no"
        fi
    fi
    AS_IF([test "x$enable_hyperscan" = "xyes"], [AC_DEFINE([BUILD_HYPERSCAN], [1], [Intel Hyperscan support enabled])])

  # libyaml
    AC_ARG_WITH(libyaml_includes,
            [  --with-libyaml-includes=DIR  libyaml include directory],
            [with_libyaml_includes="$withval"],[with_libyaml_includes=no])
    AC_ARG_WITH(libyaml_libraries,
            [  --with-libyaml-libraries=DIR    libyaml library directory],
            [with_libyaml_libraries="$withval"],[with_libyaml_libraries="no"])

    if test "$with_libyaml_includes" != "no"; then
        CPPFLAGS="${CPPFLAGS} -I${with_libyaml_includes}"
    fi

    AC_CHECK_HEADER(yaml.h,,LIBYAML="no")

    if test "$with_libyaml_libraries" != "no"; then
        LDFLAGS="${LDFLAGS} -L${with_libyaml_libraries}"
    fi

    LIBYAML=""
    AC_CHECK_LIB(yaml,yaml_parser_initialize,,LIBYAML="no")

    if test "$LIBYAML" = "no"; then
        echo
        echo "   ERROR!  libyaml library not found, go get it"
        echo "   from http://pyyaml.org/wiki/LibYAML "
        echo "   or your distribution:"
        echo
        echo "   Ubuntu: apt-get install libyaml-dev"
        echo "   Fedora: dnf install libyaml-devel"
        echo "   CentOS/RHEL: yum install libyaml-devel"
        echo
        exit 1
    fi

  # libpthread
    AC_ARG_WITH(libpthread_includes,
            [  --with-libpthread-includes=DIR  libpthread include directory],
            [with_libpthread_includes="$withval"],[with_libpthread_includes=no])
    AC_ARG_WITH(libpthread_libraries,
            [  --with-libpthread-libraries=DIR    libpthread library directory],
            [with_libpthread_libraries="$withval"],[with_libpthread_libraries="no"])

    if test "$with_libpthread_includes" != "no"; then
        CPPFLAGS="${CPPFLAGS} -I${with_libpthread_includes}"
    fi

    dnl AC_CHECK_HEADER(pthread.h,,[AC_MSG_ERROR(pthread.h not found ...)])

    if test "$with_libpthread_libraries" != "no"; then
        LDFLAGS="${LDFLAGS}  -L${with_libpthread_libraries}"
    fi

    PTHREAD=""
    AC_CHECK_LIB(pthread, pthread_create,, PTHREAD="no")

    if test "$PTHREAD" = "no"; then
        echo
        echo "   ERROR! libpthread library not found, glibc problem?"
        echo
        exit 1
    fi

    AC_CHECK_FUNCS([pthread_spin_unlock])

  # libjansson
    AC_ARG_WITH(libjansson_includes,
            [  --with-libjansson-includes=DIR  libjansson include directory],
            [with_libjansson_includes="$withval"],[with_libjansson_includes=no])
    AC_ARG_WITH(libjansson_libraries,
            [  --with-libjansson-libraries=DIR    libjansson library directory],
            [with_libjansson_libraries="$withval"],[with_libjansson_libraries="no"])

    if test "$with_libjansson_includes" != "no"; then
        CPPFLAGS="${CPPFLAGS} -I${with_libjansson_includes}"
    fi

    if test "$with_libjansson_libraries" != "no"; then
        LDFLAGS="${LDFLAGS}  -L${with_libjansson_libraries}"
    fi

    AC_CHECK_HEADER(jansson.h,JANSSON="yes",JANSSON="no")
    AC_CHECK_LIB(jansson, json_dump_callback,, JANSSON="no")

    if test "$JANSSON" = "no"; then
       echo ""
       echo "    ERROR: Jansson is now required."
       echo ""
       echo "    Go get it from your distribution or from:"
       echo "      http://www.digip.org/jansson/"
       echo ""
       echo "    Ubuntu/Debian: apt install libjansson-dev"
       echo "    CentOS: yum install jansson-devel"
       echo "    Fedora: dnf install jansson-devel"
       echo ""
       exit 1
    fi

    enable_jansson="yes"
    enable_unixsocket="no"

    AC_ARG_ENABLE(unix-socket,
           AS_HELP_STRING([--enable-unix-socket], [Enable unix socket [default=test]]),[enable_unixsocket="$enableval"],[enable_unixsocket=test])

    if test "$JANSSON" = "yes"; then
        enable_jansson="yes"
        if test "$JANSSON" = "no"; then
            echo
            echo "   Jansson >= 2.2 is required for features like unix socket"
            echo "   Go get it from your distribution or from:"
            echo "   http://www.digip.org/jansson/"
            echo "   Ubuntu: apt-get install libjansson-dev"
            echo "   Fedora: dnf install jansson-devel"
            echo "   CentOS/RHEL: yum install jansson-devel"
            echo
            if test "x$enable_unixsocket" = "xyes"; then
                exit 1
            fi
            enable_unixsocket="no"
            enable_jansson="no"
        else
            case $host in
                *-*-mingw32*|*-*-msys*|*-*-cygwin)
                    enable_unixsocket="no"
                    ;;
                *)
                    if test "x$enable_unixsocket" = "xtest"; then
                        enable_unixsocket="yes"
                    fi
                    ;;
            esac
        fi
    else
        if test "x$enable_unixsocket" = "xyes"; then
            echo
            echo "   Jansson >= 2.2 is required for features like unix socket"
            echo "   Go get it from your distribution or from:"
            echo "     http://www.digip.org/jansson/"
            echo "   Ubuntu: apt-get install libjansson-dev"
            echo "   Fedora: dnf install jansson-devel"
            echo "   CentOS/RHEL: yum install jansson-devel"
            echo
            exit 1
        fi
        enable_unixsocket="no"
    fi

    AS_IF([test "x$enable_unixsocket" = "xyes"], [AC_DEFINE([BUILD_UNIX_SOCKET], [1], [Unix socket support enabled])])
    e_enable_evelog=$enable_jansson

    AC_ARG_ENABLE(nflog,
            AS_HELP_STRING([--enable-nflog],[Enable libnetfilter_log support]),
                           [ enable_nflog="$enableval"],
                           [ enable_nflog="no"])
    AC_ARG_ENABLE(nfqueue,
           AS_HELP_STRING([--enable-nfqueue], [Enable NFQUEUE support for inline IDP]),[enable_nfqueue=$enableval],[enable_nfqueue=no])
    if test "$enable_nfqueue" != "no"; then
        PKG_CHECK_MODULES([libnetfilter_queue], [libnetfilter_queue], [enable_nfqueue=yes], [enable_nfqueue=no])
        CPPFLAGS="${CPPFLAGS} ${libnetfilter_queue_CFLAGS}"
    fi

    if test "x$enable_nflog" = "xyes" || test  "x$enable_nfqueue" = "xyes"; then
  # libnfnetlink
        case $host in
        *-*-mingw32*)
            ;;
        *)
            AC_ARG_WITH(libnfnetlink_includes,
                    [  --with-libnfnetlink-includes=DIR  libnfnetlink include directory],
                    [with_libnfnetlink_includes="$withval"],[with_libnfnetlink_includes=no])
            AC_ARG_WITH(libnfnetlink_libraries,
                    [  --with-libnfnetlink-libraries=DIR    libnfnetlink library directory],
                    [with_libnfnetlink_libraries="$withval"],[with_libnfnetlink_libraries="no"])

            if test "$with_libnfnetlink_includes" != "no"; then
                CPPFLAGS="${CPPFLAGS} -I${with_libnfnetlink_includes}"
            fi

            if test "$with_libnfnetlink_libraries" != "no"; then
                LDFLAGS="${LDFLAGS}  -L${with_libnfnetlink_libraries}"
            fi

            NFNL=""
            AC_CHECK_LIB(nfnetlink, nfnl_fd,, NFNL="no")

            if test "$NFNL" = "no"; then
                echo
                echo "   nfnetlink library not found, go get it"
                echo "   from www.netfilter.org."
                echo "   we automatically append libnetfilter_queue/ when searching"
                echo "   for headers etc. when the --with-libnfnetlink-includes directive"
                echo "   is used"
                echo "   Ubuntu: apt-get install libnetfilter-queue-dev"
                echo "   Fedora: dnf install libnetfilter_queue-devel"
                echo "   CentOS/RHEL: yum install libnetfilter_queue-devel"
                echo
            fi
            ;;
        esac
    fi

    # enable support for NFQUEUE
    if test "x$enable_nfqueue" = "xyes"; then
        AC_DEFINE_UNQUOTED([NFQ],[1],[Enable Linux Netfilter NFQUEUE support for inline IDP])

      #libnetfilter_queue
        AC_ARG_WITH(libnetfilter_queue_includes,
            [  --with-libnetfilter_queue-includes=DIR  libnetfilter_queue include directory],
            [with_libnetfilter_queue_includes="$withval"],[with_libnetfilter_queue_includes=no])
        AC_ARG_WITH(libnetfilter_queue_libraries,
            [  --with-libnetfilter_queue-libraries=DIR    libnetfilter_queue library directory],
            [with_libnetfilter_queue_libraries="$withval"],[with_libnetfilter_queue_libraries="no"])

        if test "$with_libnetfilter_queue_includes" != "no"; then
            CPPFLAGS="${CPPFLAGS} -I${with_libnetfilter_queue_includes}"
        fi

        AC_CHECK_HEADER(libnetfilter_queue/libnetfilter_queue.h,,
            [AC_MSG_ERROR(libnetfilter_queue/libnetfilter_queue.h not found ...)],
            [
                #define _GNU_SOURCE
                #include <sys/types.h>
                #include <stdint.h>
            ])

        if test "$with_libnetfilter_queue_libraries" != "no"; then
            LDFLAGS="${LDFLAGS}  -L${with_libnetfilter_queue_libraries}"
        fi

        NFQ=""
        AC_CHECK_LIB(netfilter_queue, nfq_open,, NFQ="no",)
        AC_CHECK_LIB([netfilter_queue], [nfq_set_queue_maxlen],AC_DEFINE_UNQUOTED([HAVE_NFQ_MAXLEN],[1],[Found queue max length support in netfilter_queue]) ,,[-lnfnetlink])
        AC_CHECK_LIB([netfilter_queue], [nfq_set_verdict2],AC_DEFINE_UNQUOTED([HAVE_NFQ_SET_VERDICT2],[1],[Found nfq_set_verdict2 function in netfilter_queue]) ,,[-lnfnetlink])
        AC_CHECK_LIB([netfilter_queue], [nfq_set_queue_flags],AC_DEFINE_UNQUOTED([HAVE_NFQ_SET_QUEUE_FLAGS],[1],[Found nfq_set_queue_flags function in netfilter_queue]) ,,[-lnfnetlink])
        AC_CHECK_LIB([netfilter_queue], [nfq_set_verdict_batch],AC_DEFINE_UNQUOTED([HAVE_NFQ_SET_VERDICT_BATCH],[1],[Found nfq_set_verdict_batch function in netfilter_queue]) ,,[-lnfnetlink])

        # check if the argument to nfq_get_payload is signed or unsigned
        AC_MSG_CHECKING([for signed nfq_get_payload payload argument])
        STORECFLAGS="${CFLAGS}"
        if test `basename $CC` = "clang"; then
            CFLAGS="${CFLAGS} -Werror=incompatible-pointer-types"
        else
            CFLAGS="${CFLAGS} -Werror"
        fi
        AC_COMPILE_IFELSE(
            [AC_LANG_PROGRAM(
                [
                    #define _GNU_SOURCE
                    #include <sys/types.h>
                    #include <stdint.h>
                    #include <stdio.h>
                    #include <libnetfilter_queue/libnetfilter_queue.h>
                ],
                [
                    char *pktdata;
                    nfq_get_payload(NULL, &pktdata);
                ])],
            [libnetfilter_queue_nfq_get_payload_signed="yes"],
            [libnetfilter_queue_nfq_get_payload_signed="no"])
        AC_MSG_RESULT($libnetfilter_queue_nfq_get_payload_signed)
        if test "x$libnetfilter_queue_nfq_get_payload_signed" = "xyes"; then
            AC_DEFINE([NFQ_GET_PAYLOAD_SIGNED], [1], [For signed version of nfq_get_payload])
        fi
        CFLAGS="${STORECFLAGS}"

        if test "$NFQ" = "no"; then
            echo
            echo "   ERROR!  libnetfilter_queue library not found, go get it"
            echo "   from www.netfilter.org."
            echo "   we automatically append libnetfilter_queue/ when searching"
            echo "   for headers etc. when the --with-libnfq-includes directive"
            echo "   is used"
            echo "   Ubuntu: apt-get install libnetfilter-queue-dev"
            echo "   Fedora: dnf install libnetfilter_queue-devel"
            echo "   CentOS/RHEL: yum install libnetfilter_queue-devel"
            echo
            exit 1
        fi
    fi

  # libnetfilter_log
    AC_ARG_WITH(libnetfilter_log_includes,
            [  --with-libnetfilter_log-includes=DIR  libnetfilter_log include directory],
            [with_libnetfilter_log_includes="$withval"],[with_libnetfilter_log_includes="no"])
    AC_ARG_WITH(libnetfilter_log_libraries,
            [  --with-libnetfilter_log-libraries=DIR    libnetfilter_log library directory],
            [with_libnetfilter_log_libraries="$withval"],[with_libnetfilter_log_libraries="no"])

    if test "$enable_nflog" = "yes"; then
        if test "$with_libnetfilter_log_includes" != "no"; then
            CPPFLAGS="${CPPFLAGS} -I${with_libnetfilter_log_includes}"
        fi

        AC_CHECK_HEADER(libnetfilter_log/libnetfilter_log.h,,[AC_MSG_ERROR(libnetfilter_log.h not found ...)])

        if test "$with_libnetfilter_log_libraries" != "no"; then
            LDFLAGS="${LDFLAGS}  -L${with_libnetfilter_log_libraries}"
        fi

        NFLOG=""
        AC_CHECK_LIB(netfilter_log, nflog_open,, NFLOG="no")

        if test "$NFLOG" = "no"; then
            echo
            echo "   ERROR!  libnetfilter_log library not found, go get it"
            echo "   from http://www.netfilter.org."
            echo
            exit 1
        else
            AC_DEFINE([HAVE_NFLOG],[1],[nflog available])
            enable_nflog="yes"
        fi
    fi

  # WinDivert support
    AC_ARG_ENABLE(windivert,
        AS_HELP_STRING([--enable-windivert],[Enable WinDivert support [default=no]]),[enable_windivert=$enableval],
        [enable_windivert="no"])
    
  # WinDivert can only be enabled on Windows builds
    AC_CHECK_DECL([OS_WIN32],,[enable_windivert="no"])

    if test "x$enable_windivert" = "xyes"; then
        # WinDivert requires Vista at a minimum. If the user has selected their own NTDDI_VERSION
        # then don't override it.
        AC_CHECK_DECL([NTDDI_VERSION],,
                [CFLAGS="${CFLAGS} -DNTDDI_VERSION=NTDDI_VISTA -D_WIN32_WINNT=_WIN32_WINNT_VISTA"])

        AC_DEFINE_UNQUOTED([WINDIVERT],[1],[Enable Windows WinDivert support for inline IDP])

        AC_ARG_WITH(windivert_include,
                [  --with-windivert-include=DIR WinDivert include path],
                [with_windivert_include="$withval"],[with_windivert_include="no"])
        AC_ARG_WITH(windivert_libraries,
                [  --with-windivert-libraries=DIR WinDivert library path],
                [with_windivert_libraries="$withval"],[with_windivert_libraries="no"])

        if test "$with_windivert_include" != "no"; then
            CPPFLAGS="${CPPFLAGS} -I${with_windivert_include}"
        fi

        if test "$with_windivert_libraries" != "no"; then
            LDFLAGS="${LDFLAGS} -L${with_windivert_libraries}"
        fi

        AC_CHECK_HEADER(windivert.h,,WINDIVERT_INC="no")
        AC_CHECK_LIB(WinDivert, WinDivertOpen,, WINDIVERT_LIB="no")

        if test "$WINDIVERT_LIB" = "no" || test "$WINDIVERT_INC" = "no"; then
            echo
            echo "    ERROR! WinDivert not found, go get it from"
            echo "    https://www.reqrypt.org/windivert.html"
            echo
            exit 1
        fi
    fi
  # /WinDivert

  # prelude
    AC_ARG_ENABLE(prelude,
            AS_HELP_STRING([--enable-prelude], [Enable Prelude support for alerts]),[enable_prelude=$enableval],[enable_prelude=no])
    # Prelude doesn't work with -Werror
    STORECFLAGS="${CFLAGS}"
    CFLAGS="${CFLAGS} -Wno-error=unused-result"

    AS_IF([test "x$enable_prelude" = "xyes"], [
        AM_PATH_LIBPRELUDE(0.9.9, , AC_MSG_ERROR(Cannot find libprelude: Is libprelude-config in the path?), no)
        if test "x${LIBPRELUDE_CFLAGS}" != "x"; then
            CPPFLAGS="${CPPFLAGS} ${LIBPRELUDE_CFLAGS}"
        fi

        if test "x${LIBPRELUDE_LDFLAGS}" != "x"; then
            LDFLAGS="${LDFLAGS} ${LIBPRELUDE_LDFLAGS}"
        fi

        if test "x${LIBPRELUDE_LIBS}" != "x"; then
            LDFLAGS="${LDFLAGS} ${LIBPRELUDE_LIBS}"
        fi
        AC_DEFINE([PRELUDE], [1], [Libprelude support enabled])
    ])
    CFLAGS="${STORECFLAGS}"


  # libnet
    AC_ARG_WITH(libnet_includes,
            [  --with-libnet-includes=DIR     libnet include directory],
            [with_libnet_includes="$withval"],[with_libnet_includes="no"])

    AC_ARG_WITH(libnet_libraries,
            [  --with-libnet-libraries=DIR    libnet library directory],
            [with_libnet_libraries="$withval"],[with_libnet_libraries="no"])

    if test "x$with_libnet_includes" != "xno"; then
        CPPFLAGS="${CPPFLAGS} -I${with_libnet_includes}"
        libnet_dir="${with_libnet_includes}"
    else
        libnet_dir="/usr/include /usr/local/include /usr/local/include/libnet11 /opt/local/include /usr/local/include/libnet-1.1"
    fi

    if test "x$with_libnet_libraries" != "xno"; then
        LDFLAGS="${LDFLAGS} -L${with_libnet_libraries}"
    fi

    LIBNET_DETECT_FAIL="no"
    LIBNET_INC_DIR=""

    for i in $libnet_dir; do
    if test -r "$i/libnet.h"; then
        LIBNET_INC_DIR="$i"
    fi
    done

    enable_libnet="no"
    AC_MSG_CHECKING(for libnet.h version 1.1.x)
    if test "$LIBNET_INC_DIR" != ""; then
        LIBNET_VER=`grep LIBNET_VERSION $LIBNET_INC_DIR/libnet.h | grep '1.[[12]]' | sed 's/[[^"]]*"\([[^"]]*\).*/\1/'`

        if test -z "$LIBNET_VER" ; then
            AC_MSG_RESULT(no)
        else
            AC_MSG_RESULT(yes)
        fi

        #CentOS, Fedora, Ubuntu-LTS, Ubuntu all set defines to the same values. libnet-config seems
        #to have been depreciated but all distro's seem to include it as part of the package.
        if test "$LIBNET_DETECT_FAIL" = "no"; then
            LLIBNET=""
            AC_CHECK_LIB(net, libnet_write,, LLIBNET="no")
            if test "$LLIBNET" != "no"; then
                AC_DEFINE([HAVE_LIBNET11],[1],(libnet 1.1 available))
                AC_DEFINE([_DEFAULT_SOURCE],[1],(default source))
                AC_DEFINE([_BSD_SOURCE],[1],(bsd source))
                AC_DEFINE([__BSD_SOURCE],[1],(bsd source))
                AC_DEFINE([__FAVOR_BSD],[1],(favor bsd))
                AC_DEFINE([HAVE_NET_ETHERNET_H],[1],(ethernet.h))
                enable_libnet="yes"
            fi

            # see if we have the patched libnet 1.1
            # https://www.inliniac.net/blog/2007/10/16/libnet-11-ipv6-fixes-and-additions.html
            #
            # To prevent duping the lib link we reset LIBS after this check. Setting action-if-found to NULL doesn't seem to work
            # see: http://blog.flameeyes.eu/2008/04/29/i-consider-ac_check_lib-harmful
            if test "$enable_libnet" = "yes"; then
                LLIBNET=""
                TMPLIBS="${LIBS}"
                AC_CHECK_LIB(net, libnet_build_icmpv6_unreach,, LLIBNET="no")
                if test "$LLIBNET" != "no"; then
                    AC_DEFINE([HAVE_LIBNET_ICMPV6_UNREACH],[1],(libnet_build_icmpv6_unreach available))
                fi
                LIBS="${TMPLIBS}"
            fi

            # See if we have libnet 1.1.6 or newer - these versions handle capabilities correctly
            # Some patched 1.1.4 versions are also good, but it's not guaranteed for all distros.
            #
            # Details: https://bugzilla.redhat.com/show_bug.cgi?id=589770
            AS_VERSION_COMPARE([LIBNET_VER], [1.1.6],
                [],
                [AC_DEFINE([HAVE_LIBNET_CAPABILITIES],[1], (libnet_have_capabilities_patch))],
                [AC_DEFINE([HAVE_LIBNET_CAPABILITIES],[1], (libnet_have_capabilities_patch))])


            # check if the argument to libnet_init is char* or const char*
            AC_MSG_CHECKING([libnet_init dev type])
            STORECFLAGS="${CFLAGS}"
            if test `basename $CC` = "clang"; then
                CFLAGS="${CFLAGS} -Werror=incompatible-pointer-types"
            else
                CFLAGS="${CFLAGS} -Werror"
            fi
            AC_COMPILE_IFELSE(
                [AC_LANG_PROGRAM(
                    [
                    #include <stdio.h>
                    #include <libnet.h>
                    ],
                    [[
                    const char dev[32] = "";
                    char ebuf[LIBNET_ERRBUF_SIZE];
                    (void)libnet_init(LIBNET_LINK, dev, ebuf);
                    ]])],
                [libnet_init_const="yes"],
                [libnet_init_const="no"])
            AC_MSG_RESULT($libnet_init_const)
            if test "x$libnet_init_const" = "xyes"; then
                AC_DEFINE([HAVE_LIBNET_INIT_CONST], [1], [libnet_init takes const argument])
            fi
            CFLAGS="${STORECFLAGS}"
        fi
    else
        AC_MSG_RESULT(no)
    fi

  # libpcap
    AC_ARG_WITH(libpcap_includes,
            [  --with-libpcap-includes=DIR  libpcap include directory],
            [with_libpcap_includes="$withval"],[with_libpcap_includes=no])
    AC_ARG_WITH(libpcap_libraries,
            [  --with-libpcap-libraries=DIR    libpcap library directory],
            [with_libpcap_libraries="$withval"],[with_libpcap_libraries="no"])

    if test "$with_libpcap_includes" != "no"; then
        CPPFLAGS="${CPPFLAGS} -I${with_libpcap_includes}"
    fi

    AC_CHECK_HEADERS([pcap.h],[],[AC_MSG_ERROR(pcap.h not found ...)],
            [[
                #ifdef HAVE_WINSOCK2_H
                #include <winsock2.h>
                #endif
                #define _DEFAULT_SOURCE 1
            ]])

    if test "$with_libpcap_libraries" != "no"; then
        LDFLAGS="${LDFLAGS}  -L${with_libpcap_libraries}"
    fi
    AC_CHECK_HEADERS([pcap.h pcap/pcap.h pcap/bpf.h],[],[],
            [[
                #ifdef HAVE_WINSOCK2_H
                #include <winsock2.h>
                #endif
                #define _DEFAULT_SOURCE 1
            ]])

    LIBPCAP=""
    PKG_CHECK_MODULES([PCAP],libpcap,[CPPFLAGS="${CPPFLAGS} ${PCAP_CFLAGS}" LIBS="${LIBS} ${PCAP_LIBS}"],[:])
    AC_CHECK_LIB(${PCAP_LIB_NAME}, pcap_open_live,, LIBPCAP="no")
    if test "$LIBPCAP" = "no"; then
        echo
        echo "   ERROR!  libpcap library not found, go get it"
        echo "   from http://www.tcpdump.org or your distribution:"
        echo
        echo "   Ubuntu: apt-get install libpcap-dev"
        echo "   Fedora: dnf install libpcap-devel"
        echo "   CentOS/RHEL: yum install libpcap-devel"
        echo
        exit 1
    fi

    # pcap_activate and pcap_create only exists in libpcap >= 1.0
    LIBPCAPVTEST=""
    #To prevent duping the lib link we reset LIBS after this check. Setting action-if-found to NULL doesn't seem to work
    #see: http://blog.flameeyes.eu/2008/04/29/i-consider-ac_check_lib-harmful
    TMPLIBS="${LIBS}"
    AC_CHECK_LIB(${PCAP_LIB_NAME}, pcap_activate,, LPCAPVTEST="no")
    if test "$LPCAPVTEST" = "no"; then
        echo
        echo "   ERROR!  libpcap library too old, need at least 1+, "
        echo "   go get it from http://www.tcpdump.org or your distribution:"
        echo
        echo "   Ubuntu: apt-get install libpcap-dev"
        echo "   Fedora: dnf install libpcap-devel"
        echo "   CentOS/RHEL: yum install libpcap-devel"
        echo
        exit 1
    fi
    AC_PATH_PROG(HAVE_PCAP_CONFIG, pcap-config, "no")
    if test "$HAVE_PCAP_CONFIG" = "no" -o "$cross_compiling" = "yes"; then
        AC_MSG_RESULT(no pcap-config is use)
    else
        PCAP_CFLAGS="$(pcap-config --defines) $(pcap-config --cflags)"
        AC_SUBST(PCAP_CFLAGS)
    fi
    LIBS="${TMPLIBS}"

    #Appears as if pcap_set_buffer_size is linux only?
    LIBPCAPSBUFF=""
    #To prevent duping the lib link we reset LIBS after this check. Setting action-if-found to NULL doesn't seem to work
    #see: http://blog.flameeyes.eu/2008/04/29/i-consider-ac_check_lib-harmful
    TMPLIBS="${LIBS}"
    AC_CHECK_LIB(${PCAP_LIB_NAME}, pcap_set_buffer_size,, LPCAPSBUFF="no")
    if test "$LPCAPSBUFF" != "no"; then
        AC_DEFINE([HAVE_PCAP_SET_BUFF],[1],(libpcap has pcap_set_buffer_size function))
    fi
    LIBS="${TMPLIBS}"

  # libpfring
    # libpfring (currently only supported for libpcap enabled pfring)
    # Error on the side of caution. If libpfring enabled pcap is being used and we don't link against -lpfring compilation will fail.
    AC_ARG_ENABLE(pfring,
           AS_HELP_STRING([--enable-pfring], [Enable Native PF_RING support]),[enable_pfring=$enableval],[enable_pfring=no])
    AS_IF([test "x$enable_pfring" = "xyes"], [
        AC_DEFINE([HAVE_PFRING],[1],(PF_RING support enabled))

        #We have to set CFLAGS for AC_COMPILE_IFELSE as it doesn't pay attention to CPPFLAGS
        AC_ARG_WITH(libpfring_includes,
                [  --with-libpfring-includes=DIR  libpfring include directory],
                [with_libpfring_includes="$withval"],[with_libpfring_includes=no])
        AC_ARG_WITH(libpfring_libraries,
                [  --with-libpfring-libraries=DIR    libpfring library directory],
                [with_libpfring_libraries="$withval"],[with_libpfring_libraries="no"])

        if test "$with_libpfring_includes" != "no"; then
            CPPFLAGS="${CPPFLAGS} -I${with_libpfring_includes}"
        fi

        if test "$with_libpfring_libraries" != "no"; then
            LDFLAGS="${LDFLAGS}  -L${with_libpfring_libraries}"
        fi

        LIBPFRING=""
        AC_CHECK_LIB(pfring, pfring_open,, LIBPFRING="no", [-lpcap])
        if test "$LIBPFRING" != "no"; then
            STORECFLAGS="${CFLAGS}"
            CFLAGS="${CFLAGS} -Werror"
            AC_COMPILE_IFELSE(
                [AC_LANG_PROGRAM(
                    [
                    #include <pfring.h>
                    ],
                    [
                    pfring_recv_chunk(NULL, NULL, 0, 0);
                    ])],
                [pfring_recv_chunk="yes"],
                [pfring_recv_chunk="no"])
            CFLAGS="${STORECFLAGS}"
            if test "x$pfring_recv_chunk" != "xyes"; then
                if test "x$enable_pfring" = "xyes"; then
                echo
                echo "   ERROR! --enable-pfring was passed but the library version is < 6, go get it"
                echo "   from http://www.ntop.org/products/pf_ring/"
                echo
                exit 1
                fi
            fi
            AC_COMPILE_IFELSE(
                [AC_LANG_SOURCE([[
                    #include <pfring.h>
                    #ifndef PF_RING_FLOW_OFFLOAD
                    # error PF_RING_FLOW_OFFLOAD not defined
                    #endif
                ]])],
                [
                    AC_DEFINE([HAVE_PF_RING_FLOW_OFFLOAD], [1], [PF_RING bypass support enabled])
                ],
                [
                    echo
                    echo "   Warning! Pfring hw bypass not supported by this library version < 7,"
                    echo "   please upgrade to a newer version to use this feature."
                    echo
                    echo "   Continuing for now with hw bypass support disabled..."
                    echo
                ])
        else
            if test "x$enable_pfring" = "xyes"; then
            echo
            echo "   ERROR! --enable-pfring was passed but the library was not found, go get it"
            echo "   from http://www.ntop.org/products/pf_ring/"
            echo
            exit 1
            fi
        fi
    ])

  # AF_PACKET support
    AC_ARG_ENABLE(af-packet,
           AS_HELP_STRING([--enable-af-packet], [Enable AF_PACKET support [default=yes]]),
                        [enable_af_packet=$enableval],[enable_af_packet=yes])
    AS_IF([test "x$enable_af_packet" = "xyes"], [
        AC_CHECK_DECL([TPACKET_V2],
            AC_DEFINE([HAVE_AF_PACKET],[1],[AF_PACKET support is available]),
            [enable_af_packet="no"],
            [[#include <sys/socket.h>
              #include <linux/if_packet.h>]])
        AC_CHECK_DECL([PACKET_FANOUT_QM],
            AC_DEFINE([HAVE_PACKET_FANOUT],[1],[Recent packet fanout support is available]),
            [],
            [[#include <linux/if_packet.h>]])
        AC_CHECK_DECL([TPACKET_V3],
            AC_DEFINE([HAVE_TPACKET_V3],[1],[AF_PACKET tpcket_v3 support is available]),
            [],
            [[#include <sys/socket.h>
              #include <linux/if_packet.h>]])
        AC_CHECK_DECL([SOF_TIMESTAMPING_RAW_HARDWARE],
            AC_DEFINE([HAVE_HW_TIMESTAMPING],[1],[Hardware timestamping support is available]),
            [],
            [[#include <linux/net_tstamp.h>]])
    ])

  # Netmap support
    AC_ARG_ENABLE(netmap,
            AS_HELP_STRING([--enable-netmap], [Enable Netmap support]),[enable_netmap=$enableval],[enable_netmap=no])
    AC_ARG_WITH(netmap_includes,
            [  --with-netmap-includes=DIR netmap include directory],
            [with_netmap_includes="$withval"],[with_netmap_includes=no])

    AS_IF([test "x$enable_netmap" = "xyes"], [
        AC_DEFINE([HAVE_NETMAP],[1],(NETMAP support enabled))

        if test "$with_netmap_includes" != "no"; then
            CPPFLAGS="${CPPFLAGS} -I${with_netmap_includes}"
        fi

        AC_CHECK_HEADER(net/netmap_user.h,,[AC_MSG_ERROR(net/netmap_user.h not found ...)],)

        have_recent_netmap="no"
        AC_COMPILE_IFELSE([AC_LANG_PROGRAM([
        #include <net/netmap_user.h>
        ],[
        #ifndef NETMAP_API
        #error "outdated netmap, need one with NETMAP_API"
        #endif
        #if NETMAP_API < 11
        #error "outdated netmap, need at least api version 11"
        #endif
        ])], [have_recent_netmap="yes"])
        if test "x$have_recent_netmap" != "xyes"; then
            echo "ERROR: outdated netmap"
            exit 1
        fi
        have_netmap_version="unknown"
        have_v11_netmap="no"
        AC_COMPILE_IFELSE([AC_LANG_PROGRAM([
        #include <net/netmap_user.h>
        ],[
        #if NETMAP_API != 11
        #error "not 11"
        #endif
        ])], [have_v11_netmap="yes"])
        if test "x$have_v11_netmap" = "xyes"; then
            have_netmap_version="v11"
        fi
        have_v12_netmap="no"
        AC_COMPILE_IFELSE([AC_LANG_PROGRAM([
        #include <net/netmap_user.h>
        ],[
        #if NETMAP_API != 12
        #error "not 12"
        #endif
        ])], [have_v12_netmap="yes"])
        if test "x$have_v12_netmap" = "xyes"; then
            have_netmap_version="v12"
        fi
        have_v13_netmap="no"
        AC_COMPILE_IFELSE([AC_LANG_PROGRAM([
        #include <net/netmap_user.h>
        ],[
        #if NETMAP_API != 13
        #error "not 13"
        #endif
        ])], [have_v13_netmap="yes"])
        if test "x$have_v13_netmap" = "xyes"; then
            have_netmap_version="v13"
        fi
        have_gtv13_netmap="no"
        AC_COMPILE_IFELSE([AC_LANG_PROGRAM([
        #include <net/netmap_user.h>
        ],[
        #if NETMAP_API <= 13
        #error "not gt 13"
        #endif
        ])], [have_gtv13_netmap="yes"])
        if test "x$have_gtv13_netmap" = "xyes"; then
            have_netmap_version="> v13"
        fi
  ])

  # Suricata-Update.
    AC_ARG_ENABLE([suricata-update], AS_HELP_STRING([--disable-suricata-update],
        [Disable suricata-update]), [enable_suricata_update=$enableval],
      [enable_suricata_update="yes"])

    # Assume suircata-update will not be installed.
    have_suricata_update="no"
    ruledirprefix="$sysconfdir"

    if test "$enable_suricata_update" = "yes"; then
        if test -f "$srcdir/suricata-update/setup.py"; then
          have_suricata_update="yes"
	fi
    fi

    if test "$have_suricata_update" = "yes"; then
        if test "$have_python_yaml" != "yes"; then
	    echo ""
	    echo "    Warning: suricata-update will not be installed as the"
	    echo "        Python yaml module is not installed.."
	    echo ""
            echo "    Install the yaml module for Python ${pymv} to enable"
            echo "    suricata-update."
	    echo
	else
            SURICATA_UPDATE_DIR="suricata-update"
            AC_SUBST(SURICATA_UPDATE_DIR)
            AC_CONFIG_FILES(suricata-update/Makefile)
            AC_OUTPUT
            ruledirprefix="$localstatedir/lib"
	fi
    fi

    # Test to see if suricatactl (and suricatasc) can be installed.
    if test "x$enable_python" != "xyes"; then
        install_suricatactl="requires python"
    elif test "x$have_python_distutils" != "xyes"; then
        install_suricatactl="no, requires distutils"
    else
        install_suricatactl="yes"
    fi

    # Test to see if suricata-update can be installed.
    if test "x$have_suricata_update" != "xyes"; then
        install_suricata_update="no, "
        install_suricata_update_reason="not bundled"
    elif test "x$enable_python" != "xyes"; then
        install_suricata_update="no, "
        install_suricata_update_reason="requires python"
    elif test "x$have_python_distutils" != "xyes"; then
        install_suricata_update="no, "
        install_suricata_update_reason="requires distutils"
    elif test "x$have_python_yaml" != "xyes"; then
        install_suricata_update="no, "
        install_suricata_update_reason="requires pyyaml"
    else
        install_suricata_update="yes"
    fi

    AM_CONDITIONAL([INSTALL_SURICATA_UPDATE],
        [test "x$install_suricata_update" = "xyes"])
    AC_SUBST([install_suricata_update_reason])

  # libhtp
    AC_ARG_ENABLE(non-bundled-htp,
           AS_HELP_STRING([--enable-non-bundled-htp], [Enable the use of an already installed version of htp]),[enable_non_bundled_htp=$enableval],[enable_non_bundled_htp=no])
    AS_IF([test "x$enable_non_bundled_htp" = "xyes"], [
        PKG_CHECK_MODULES([libhtp], htp,, [with_pkgconfig_htp=no])
        if test "$with_pkgconfig_htp" != "no"; then
            CPPFLAGS="${CPPFLAGS} ${libhtp_CFLAGS}"
            LIBS="${LIBS} ${libhtp_LIBS}"
        fi

        AC_ARG_WITH(libhtp_includes,
                [  --with-libhtp-includes=DIR  libhtp include directory],
                [with_libhtp_includes="$withval"],[with_libhtp_includes=no])
        AC_ARG_WITH(libhtp_libraries,
                [  --with-libhtp-libraries=DIR    libhtp library directory],
                [with_libhtp_libraries="$withval"],[with_libhtp_libraries="no"])

        if test "$with_libhtp_includes" != "no"; then
            CPPFLAGS="-I${with_libhtp_includes} ${CPPFLAGS}"
        fi

        if test "$with_libhtp_libraries" != "no"; then
            LDFLAGS="${LDFLAGS} -L${with_libhtp_libraries}"
        fi

        AC_CHECK_HEADER(htp/htp.h,,[AC_MSG_ERROR(htp/htp.h not found ...)])

        LIBHTP=""
        AC_CHECK_LIB(htp, htp_conn_create,, LIBHTP="no")
        if test "$LIBHTP" = "no"; then
            echo
            echo "   ERROR! libhtp library not found"
            echo
            exit 1
        fi
        PKG_CHECK_MODULES(LIBHTPMINVERSION, [htp >= 0.5.36],[libhtp_minver_found="yes"],[libhtp_minver_found="no"])
        if test "$libhtp_minver_found" = "no"; then
            PKG_CHECK_MODULES(LIBHTPDEVVERSION, [htp = 0.5.X],[libhtp_devver_found="yes"],[libhtp_devver_found="no"])
            if test "$libhtp_devver_found" = "no"; then
                echo
                echo "   ERROR! libhtp was found but it is neither >= 0.5.36, nor the dev 0.5.X"
                echo
                exit 1
            fi
        fi

        AC_CHECK_LIB([htp], [htp_config_register_request_uri_normalize],AC_DEFINE_UNQUOTED([HAVE_HTP_URI_NORMALIZE_HOOK],[1],[Found htp_config_register_request_uri_normalize function in libhtp]) ,,[-lhtp])
        # check for htp_tx_get_response_headers_raw
        AC_CHECK_LIB([htp], [htp_tx_get_response_headers_raw],AC_DEFINE_UNQUOTED([HAVE_HTP_TX_GET_RESPONSE_HEADERS_RAW],[1],[Found htp_tx_get_response_headers_raw in libhtp]) ,,[-lhtp])
        AC_CHECK_LIB([htp], [htp_decode_query_inplace],AC_DEFINE_UNQUOTED([HAVE_HTP_DECODE_QUERY_INPLACE],[1],[Found htp_decode_query_inplace function in libhtp]) ,,[-lhtp])
        AC_CHECK_LIB([htp], [htp_config_set_decompression_layer_limit],AC_DEFINE_UNQUOTED([HAVE_HTP_CONFIG_SET_DECOMPRESSION_LAYER_LIMIT],[1],[Found htp_config_set_decompression_layer_limit function in libhtp]) ,,[-lhtp])
        AC_EGREP_HEADER(htp_config_set_path_decode_u_encoding, htp/htp.h, AC_DEFINE_UNQUOTED([HAVE_HTP_SET_PATH_DECODE_U_ENCODING],[1],[Found usable htp_config_set_path_decode_u_encoding function in libhtp]) )
        AC_CHECK_LIB([htp], [htp_config_set_lzma_memlimit],AC_DEFINE_UNQUOTED([HAVE_HTP_CONFIG_SET_LZMA_MEMLIMIT],[1],[Found htp_config_set_lzma_memlimit function in libhtp]) ,,[-lhtp])
        AC_CHECK_LIB([htp], [htp_config_set_lzma_layers],AC_DEFINE_UNQUOTED([HAVE_HTP_CONFIG_SET_LZMA_LAYERS],[1],[Found htp_config_set_lzma_layers function in libhtp]) ,,[-lhtp])
        AC_CHECK_LIB([htp], [htp_config_set_compression_bomb_limit],AC_DEFINE_UNQUOTED([HAVE_HTP_CONFIG_SET_COMPRESSION_BOMB_LIMIT],[1],[Found htp_config_set_compression_bomb_limit function in libhtp]) ,,[-lhtp])
        AC_CHECK_LIB([htp], [htp_config_set_compression_time_limit],AC_DEFINE_UNQUOTED([HAVE_HTP_CONFIG_SET_COMPRESSION_TIME_LIMIT],[1],[Found htp_config_set_compression_time_limit function in libhtp]) ,,[-lhtp])
    ])

    if test "x$enable_non_bundled_htp" = "xno"; then
        # test if we have a bundled htp
        if test -d "$srcdir/libhtp"; then
            AC_CONFIG_SUBDIRS([libhtp])
            HTP_DIR="libhtp"
            AC_SUBST(HTP_DIR)
            HTP_LDADD="../libhtp/htp/libhtp.la"
            AC_SUBST(HTP_LDADD)
            # make sure libhtp is added to the includes
            CPPFLAGS="-I\${srcdir}/../libhtp/ ${CPPFLAGS}"

            AC_CHECK_HEADER(iconv.h,,[AC_MSG_ERROR(iconv.h not found ...)])
            AC_CHECK_LIB(iconv, libiconv_close)
            AC_DEFINE_UNQUOTED([HAVE_HTP_URI_NORMALIZE_HOOK],[1],[Assuming htp_config_register_request_uri_normalize function in bundled libhtp])
            AC_DEFINE_UNQUOTED([HAVE_HTP_TX_GET_RESPONSE_HEADERS_RAW],[1],[Assuming htp_tx_get_response_headers_raw function in bundled libhtp])
            AC_DEFINE_UNQUOTED([HAVE_HTP_DECODE_QUERY_INPLACE],[1],[Assuming htp_decode_query_inplace function in bundled libhtp])
            # enable when libhtp has been updated
            AC_DEFINE_UNQUOTED([HAVE_HTP_CONFIG_SET_DECOMPRESSION_LAYER_LIMIT],[1],[Assuming htp_config_set_decompression_layer_limit function in bundled libhtp])
            AC_DEFINE_UNQUOTED([HAVE_HTP_CONFIG_SET_LZMA_MEMLIMIT],[1],[Assuming htp_config_set_lzma_memlimit function in bundled libhtp])
            AC_DEFINE_UNQUOTED([HAVE_HTP_CONFIG_SET_LZMA_LAYERS],[1],[Assuming htp_config_set_lzma_layers function in bundled libhtp])
            AC_DEFINE_UNQUOTED([HAVE_HTP_CONFIG_SET_COMPRESSION_BOMB_LIMIT],[1],[Assuming htp_config_set_compression_bomb_limit function in bundled libhtp])
            AC_DEFINE_UNQUOTED([HAVE_HTP_CONFIG_SET_COMPRESSION_TIME_LIMIT],[1],[Assuming htp_config_set_compression_time_limit function in bundled libhtp])
        else
            echo
            echo "  ERROR: Libhtp is not bundled. Get libhtp by doing:"
            echo "     git clone https://github.com/OISF/libhtp"
            echo "  Then re-run Suricata's autogen.sh and configure script."
            echo "  Or, if libhtp is installed in a different location,"
            echo "  pass --enable-non-bundled-htp to Suricata's configure script."
            echo "  Add --with-libhtp-includes=<dir> and --with-libhtp-libraries=<dir> if"
            echo "  libhtp is not installed in the include and library paths."
            echo
            exit 1
        fi
    fi


  # Check for libcap-ng
    case $host in
    *-*-linux*)
    AC_ARG_WITH(libcap_ng_includes,
            [  --with-libcap_ng-includes=DIR  libcap_ng include directory],
            [with_libcap_ng_includes="$withval"],[with_libcap_ng_includes=no])
    AC_ARG_WITH(libcap_ng_libraries,
            [  --with-libcap_ng-libraries=DIR    libcap_ng library directory],
            [with_libcap_ng_libraries="$withval"],[with_libcap_ng_libraries="no"])

    if test "$with_libcap_ng_includes" != "no"; then
        CPPFLAGS="${CPPFLAGS} -I${with_libcap_ng_includes}"
    fi

    if test "$with_libcap_ng_libraries" != "no"; then
        LDFLAGS="${LDFLAGS}  -L${with_libcap_ng_libraries}"
    fi

    AC_CHECK_HEADER(cap-ng.h,,LIBCAP_NG="no")
    if test "$LIBCAP_NG" != "no"; then
        LIBCAP_NG=""
        AC_CHECK_LIB(cap-ng,capng_clear,,LIBCAP_NG="no")
    fi

    if test "$LIBCAP_NG" != "no"; then
        AC_DEFINE([HAVE_LIBCAP_NG],[1],[Libpcap-ng support])
    fi

    if test "$LIBCAP_NG" = "no"; then
        echo
        echo "   WARNING!  libcap-ng library not found, go get it"
        echo "   from http://people.redhat.com/sgrubb/libcap-ng/"
        echo "   or your distribution:"
        echo
        echo "   Ubuntu: apt-get install libcap-ng-dev"
        echo "   Fedora: dnf install libcap-ng-devel"
        echo "   CentOS/RHEL: yum install libcap-ng-devel"
        echo
        echo "   Suricata will be built without support for dropping privs."
        echo
    fi
    ;;
    esac


    AC_ARG_ENABLE(ebpf,
	        AS_HELP_STRING([--enable-ebpf],[Enable eBPF support]),
	        [ enable_ebpf="$enableval"],
	        [ enable_ebpf="no"])

    have_xdp="no"
    if test "$enable_ebpf" = "yes"; then
        AC_CHECK_LIB(elf,elf_begin,,LIBELF="no")
        if test "$LIBELF" = "no"; then
            echo
            echo "   libelf library and development headers not found but"
            echo "   but needed to use eBPF code"
            echo
            exit 1
        fi;

        AC_CHECK_LIB(bpf,bpf_object__open,,LIBBPF="no")
        if test "$LIBBPF" = "no"; then
            echo
            echo "   libbpf library and development headers not found but"
            echo "   needed to use eBPF code. It can be found at"
            echo "   https://github.com/libbpf/libbpf"
            echo
            exit 1
        fi;
        AC_CHECK_DECL([PACKET_FANOUT_EBPF],
            AC_DEFINE([HAVE_PACKET_EBPF],[1],[Recent ebpf fanout support is available]),
            [],
            [[#include <linux/if_packet.h>]])
        AC_CHECK_LIB(bpf, bpf_set_link_xdp_fd,have_xdp="yes")
        if test "$have_xdp" = "yes"; then
            AC_DEFINE([HAVE_PACKET_XDP],[1],[XDP support is available])
        fi
        AC_CHECK_FUNCS(bpf_program__section_name)
    fi;

  # Check for DAG support.
    AC_ARG_ENABLE(dag,
	        AS_HELP_STRING([--enable-dag],[Enable DAG capture]),
	        [ enable_dag=$enableval ],
	        [ enable_dag=no])
    AC_ARG_WITH(dag_includes,
            [  --with-dag-includes=DIR  dagapi include directory],
            [with_dag_includes="$withval"],[with_dag_includes="no"])
    AC_ARG_WITH(dag_libraries,
            [  --with-dag-libraries=DIR  dagapi library directory],
            [with_dag_libraries="$withval"],[with_dag_libraries="no"])

    if test "$enable_dag" = "yes"; then

    	if test "$with_dag_includes" != "no"; then
            CPPFLAGS="${CPPFLAGS} -I${with_dag_includes}"
        fi

        if test "$with_dag_libraries" != "no"; then
            LDFLAGS="${LDFLAGS} -L${with_dag_libraries}"
        fi

        AC_CHECK_HEADER(dagapi.h,DAG="yes",DAG="no")
        if test "$DAG" != "no"; then
            DAG=""
	        AC_CHECK_LIB(dag,dag_open,,DAG="no",)
        fi

        if test "$DAG" = "no"; then
            echo
            echo "  ERROR! libdag library not found"
            echo
            exit 1
        fi

        AC_DEFINE([HAVE_DAG],[1],(Endace DAG card support enabled))
    fi

  # libmagic
    enable_magic="no"
    AC_ARG_ENABLE(libmagic,
           AS_HELP_STRING([--enable-libmagic], [Enable libmagic support [default=yes]]),
                        [enable_magic=$enableval],[enable_magic=yes])
    if test "$enable_magic" = "yes"; then
        AC_ARG_WITH(libmagic_includes,
                [  --with-libmagic-includes=DIR  libmagic include directory],
                [with_libmagic_includes="$withval"],[with_libmagic_includes=no])
        AC_ARG_WITH(libmagic_libraries,
                [  --with-libmagic-libraries=DIR    libmagic library directory],
                [with_libmagic_libraries="$withval"],[with_libmagic_libraries="no"])

        if test "$with_libmagic_includes" != "no"; then
            CPPFLAGS="${CPPFLAGS} -I${with_libmagic_includes}"
        fi

        AC_CHECK_HEADER(magic.h,,MAGIC="no")
        if test "$MAGIC" != "no"; then
            MAGIC=""
            AC_CHECK_LIB(magic, magic_open,, MAGIC="no")
        fi

        if test "x$MAGIC" != "xno"; then
            if test "$with_libmagic_libraries" != "no"; then
                LDFLAGS="${LDFLAGS}  -L${with_libmagic_libraries}"
            fi
            AC_DEFINE([HAVE_MAGIC],[1],(Libmagic for file handling))
        else
            echo
            echo "   WARNING!  magic library not found, go get it"
            echo "   from http://www.darwinsys.com/file/ or your distribution:"
            echo
            echo "   Ubuntu: apt-get install libmagic-dev"
            echo "   Fedora: dnf install file-devel"
            echo "   CentOS/RHEL: yum install file-devel"
            echo
            enable_magic="no"
        fi
    fi

    # Napatech - Using the 3GD API
    AC_ARG_ENABLE(napatech,
                AS_HELP_STRING([--enable-napatech],[Enabled Napatech Devices]),
                [ enable_napatech=$enableval ],
                [ enable_napatech=no])
    AC_ARG_ENABLE(napatech_bypass,
                AS_HELP_STRING([--disable-napatech-bypass],[Disable Bypass feature on Napatech cards]),
                [ napatech_bypass=$enableval ],
                [ napatech_bypass=yes])
    AC_ARG_WITH(napatech_includes,
                [  --with-napatech-includes=DIR   napatech include directory],
                [with_napatech_includes="$withval"],[with_napatech_includes="/opt/napatech3/include"])
    AC_ARG_WITH(napatech_libraries,
                [  --with-napatech-libraries=DIR  napatech library directory],
                [with_napatech_libraries="$withval"],[with_napatech_libraries="/opt/napatech3/lib"])

    if test "$enable_napatech" = "yes"; then
        CPPFLAGS="${CPPFLAGS} -I${with_napatech_includes}"
        LDFLAGS="${LDFLAGS} -L${with_napatech_libraries} -lntapi"
        AC_CHECK_HEADER(nt.h,NAPATECH="yes",NAPATECH="no")
        if test "$NAPATECH" != "no"; then
            NAPATECH=""
            AC_CHECK_LIB(ntapi, NT_Init,NAPATECH="yes",NAPATECH="no")
        fi

        if test "$NAPATECH" = "no"; then
            echo
            echo "  ERROR! libntapi library not found"
            echo
            exit 1
        else
            AC_CHECK_LIB(numa, numa_available,, LIBNUMA="no")
            if test "$LIBNUMA" = "no"; then
                echo
                echo "  WARNING: libnuma is required to use Napatech auto-config"
                echo "      libnuma is not found.  Go get it"
                echo "      from http://github.com/numactl/numactl or your distribution:"
                echo "          Ubuntu: apt-get install libnuma-dev"
                echo "          Fedora: dnf install numactl-devel"
                echo "          CentOS/RHEL: yum install numactl-devel"
                echo
                exit 1
            fi
        fi

        AC_DEFINE([HAVE_NAPATECH],[1],(Napatech capture card support))
        if test "$napatech_bypass" = "yes"; then
            AC_CHECK_LIB(ntapi, NT_FlowOpenAttrInit,NTFLOW="yes",NTFLOW="no")
            if test "$NTFLOW" = "yes"; then
                echo "   Napatech Flow Processing is Enabled (--disable-napatech-bypass if not needed)"
                AC_DEFINE([NAPATECH_ENABLE_BYPASS],[1],(Napatech flowdirector support))
            else
                echo "Napatech Flow Processing is not available"
            fi
        else
            echo "Napatech Flow Processing is Disabled."
        fi
    fi

  # liblua
    AC_ARG_ENABLE(lua,
	        AS_HELP_STRING([--enable-lua],[Enable Lua support]),
	        [ enable_lua="$enableval"],
	        [ enable_lua="no"])
    AC_ARG_ENABLE(luajit,
	        AS_HELP_STRING([--enable-luajit],[Enable Luajit support]),
	        [ enable_luajit="$enableval"],
	        [ enable_luajit="no"])
    if test "$enable_lua" = "yes"; then
        if test "$enable_luajit" = "yes"; then
            echo "ERROR: can't enable liblua and luajit at the same time."
            echo "For LuaJIT, just use --enable-luajit. For liblua (no jit)"
            echo "support, use just --enable-lua."
            echo "Both options will enable the Lua scripting capabilities"
            echo "in Suricata".
            echo
            exit 1
        fi
    fi

    AC_ARG_WITH(liblua_includes,
            [  --with-liblua-includes=DIR  liblua include directory],
            [with_liblua_includes="$withval"],[with_liblua_includes="no"])
    AC_ARG_WITH(liblua_libraries,
            [  --with-liblua-libraries=DIR    liblua library directory],
            [with_liblua_libraries="$withval"],[with_liblua_libraries="no"])

    if test "$enable_lua" = "yes"; then
        if test "$with_liblua_includes" != "no"; then
            CPPFLAGS="${CPPFLAGS} -I${with_liblua_includes}"
        else
            # lua lua51 lua5.1 lua-5.1
            PKG_CHECK_MODULES([LUA], [lua], [LUA="yes"], [
                PKG_CHECK_MODULES([LUA], [lua5.1], [LUA="yes"], [
                    PKG_CHECK_MODULES([LUA], [lua-5.1], [LUA="yes"], [
                        PKG_CHECK_MODULES([LUA], [lua51], [LUA="yes"], [
                            LUA="no"
                        ])
                    ])
                ])
            ])
            CPPFLAGS="${CPPFLAGS} ${LUA_CFLAGS}"
        fi

        AC_CHECK_HEADER(lualib.h,LUA="yes",LUA="no")
        if test "$LUA" = "yes"; then
            if test "$with_liblua_libraries" != "no"; then
                LDFLAGS="${LDFLAGS}  -L${with_liblua_libraries}"
                AC_CHECK_LIB(${LUA_LIB_NAME}, luaL_openlibs,, LUA="no")
                if test "$LUA" = "no"; then
                    echo
                    echo "   ERROR!  liblua library not found, go get it"
                    echo "   from http://lua.org/index.html or your distribution:"
                    echo
                    echo "   Ubuntu: apt-get install liblua5.1-dev"
                    echo "   Fedora: dnf install lua-devel"
                    echo "   CentOS/RHEL: yum install lua-devel"
                    echo
                    echo "   If you installed software in a non-standard prefix"
                    echo "   consider adjusting the PKG_CONFIG_PATH environment variable"
                    echo "   or use --with-liblua-libraries configure option."
                    echo
                    exit 1
                fi
            else
                # lua lua51 lua5.1 lua-5.1
                PKG_CHECK_MODULES([LUA], [lua], [LUA="yes"], [
                    PKG_CHECK_MODULES([LUA], [lua5.1], [LUA="yes"], [
                        PKG_CHECK_MODULES([LUA], [lua-5.1], [LUA="yes"], [
                            PKG_CHECK_MODULES([LUA], [lua51], [LUA="yes"], [
                                LUA="no"
                            ])
                        ])
                    ])
                ])
                LIBS="${LIBS} ${LUA_LIBS}"
            fi

            if test "$LUA" = "no"; then
                AC_CHECK_LIB(lua, luaL_openlibs,, LUA="no")
            fi

            if test "$LUA" = "yes"; then
                AC_DEFINE([HAVE_LUA],[1],[liblua available])
                enable_lua="yes"
            fi
        else
	        echo
                echo "   ERROR!  liblua headers not found, go get them"
                echo "   from http://lua.org/index.html or your distribution:"
                echo
                echo "   Ubuntu: apt-get install liblua5.1-dev"
                echo "   Fedora: dnf install lua-devel"
                echo "   CentOS/RHEL: yum install lua-devel"
                echo
                echo "   If you installed software in a non-standard prefix"
                echo "   consider adjusting the PKG_CONFIG_PATH environment variable"
                echo "   or use --with-liblua-includes and --with-liblua-libraries"
                echo "   configure option."
                echo
                exit 1
        fi
    fi

  # libluajit
    AC_ARG_WITH(libluajit_includes,
            [  --with-libluajit-includes=DIR  libluajit include directory],
            [with_libluajit_includes="$withval"],[with_libluajit_includes="no"])
    AC_ARG_WITH(libluajit_libraries,
            [  --with-libluajit-libraries=DIR    libluajit library directory],
            [with_libluajit_libraries="$withval"],[with_libluajit_libraries="no"])

    if test "$enable_luajit" = "yes"; then
        if test "$with_libluajit_includes" != "no"; then
            CPPFLAGS="${CPPFLAGS} -I${with_libluajit_includes}"
        else
            PKG_CHECK_MODULES([LUAJIT], [luajit], , LUAJIT="no")
            CPPFLAGS="${CPPFLAGS} ${LUAJIT_CFLAGS}"
        fi

        AC_CHECK_HEADER(lualib.h,LUAJIT="yes",LUAJIT="no")
        if test "$LUAJIT" = "yes"; then
            if test "$with_libluajit_libraries" != "no"; then
                LDFLAGS="${LDFLAGS}  -L${with_libluajit_libraries}"
            else
                PKG_CHECK_MODULES([LUAJIT], [luajit])
                LIBS="${LIBS} ${LUAJIT_LIBS}"
            fi

            AC_CHECK_LIB(luajit-5.1, luaL_openlibs,, LUAJIT="no")

            if test "$LUAJIT" = "no"; then
                echo
                echo "   ERROR!  libluajit library not found, go get it"
                echo "   from http://luajit.org/index.html or your distribution:"
                echo
                echo "   Ubuntu: apt-get install libluajit-5.1-dev"
                echo
                echo "   If you installed software in a non-standard prefix"
                echo "   consider adjusting the PKG_CONFIG_PATH environment variable"
                echo "   or use --with-libluajit-libraries configure option."
                echo
                exit 1
            fi

            AC_DEFINE([HAVE_LUA],[1],[lua support available])
            AC_DEFINE([HAVE_LUAJIT],[1],[libluajit available])
            enable_lua="yes, through luajit"
            enable_luajit="yes"
        else
	        echo
                echo "   ERROR!  libluajit headers not found, go get them"
                echo "   from http://luajit.org/index.html or your distribution:"
                echo
                echo "   Ubuntu: apt-get install libluajit-5.1-dev"
                echo
                echo "   If you installed software in a non-standard prefix"
                echo "   consider adjusting the PKG_CONFIG_PATH environment variable"
                echo "   or use --with-libluajit-includes and --with-libluajit-libraries"
                echo "   configure option."
                echo
                exit 1
        fi
    fi

    AM_CONDITIONAL([HAVE_LUA], [test "x$enable_lua" != "xno"])

    # If Lua is enabled, test the integer size.
    if test "x$enable_lua" = "xyes" -a "$cross_compiling" != "yes"; then
        TMPLIBS="$LIBS"
        LIBS=""

        AC_MSG_CHECKING([size of lua integer])
        AC_RUN_IFELSE([AC_LANG_PROGRAM([[#include <lua.h>]],
            [[
            if (sizeof(lua_Integer) == 8) {
                return 1;
            }
            return 0;
            ]])],
            [
                AC_MSG_RESULT([4])
            ],
            [
                AC_MSG_RESULT([8])
                AC_SUBST([LUA_INT8], ["lua_int8"])
            ])
        LIBS="$TMPLIBS"
    fi

  # libmaxminddb
    AC_ARG_ENABLE(geoip,
	        AS_HELP_STRING([--enable-geoip],[Enable GeoIP2 support]),
	        [ enable_geoip="$enableval"],
	        [ enable_geoip="no"])
    AC_ARG_WITH(libmaxminddb_includes,
            [  --with-libmaxminddb-includes=DIR  libmaxminddb include directory],
            [with_libmaxminddb_includes="$withval"],[with_libmaxminddb_includes="no"])
    AC_ARG_WITH(libmaxminddb_libraries,
            [  --with-libmaxminddb-libraries=DIR    libmaxminddb library directory],
            [with_libmaxminddb_libraries="$withval"],[with_libmaxminddb_libraries="no"])

    if test "$enable_geoip" = "yes"; then
        if test "$with_libmaxminddb_includes" != "no"; then
            CPPFLAGS="${CPPFLAGS} -I${with_libmaxminddb_includes}"
        fi

        AC_CHECK_HEADER(maxminddb.h,GEOIP="yes",GEOIP="no")
        if test "$GEOIP" = "yes"; then
            if test "$with_libmaxminddb_libraries" != "no"; then
                LDFLAGS="${LDFLAGS} -L${with_libmaxminddb_libraries}"
            fi
            AC_CHECK_LIB(maxminddb, MMDB_open,, GEOIP="no")
        fi
        if test "$GEOIP" = "no"; then
            echo
            echo "   ERROR!  libmaxminddb GeoIP2 library not found, go get it"
            echo "   from https://github.com/maxmind/libmaxminddb or your distribution:"
            echo
            echo "   Ubuntu: apt-get install libmaxminddb-dev"
            echo "   Fedora: dnf install libmaxminddb-devel"
            echo "   CentOS/RHEL: yum install libmaxminddb-devel"
            echo
            exit 1
        fi

        AC_DEFINE([HAVE_GEOIP],[1],[libmaxminddb available])
        enable_geoip="yes"
    fi

  # Position Independent Executable
    AC_ARG_ENABLE(pie,
                AS_HELP_STRING([--enable-pie],[Enable compiling as a position independent executable]),
                [ enable_pie="$enableval"],
                [ enable_pie="no"])
    if test "$enable_pie" = "yes"; then
        CPPFLAGS="${CPPFLAGS} -fPIC"
        LDFLAGS="${LDFLAGS} -pie"
    fi

#libevent includes and libraries
    AC_ARG_WITH(libevent_includes,
            [  --with-libevent-includes=DIR  libevent include directory],
            [with_libevent_includes="$withval"],[with_libevent_includes="no"])
    AC_ARG_WITH(libevent_libraries,
            [  --with-libevent-libraries=DIR    libevent library directory],
            [with_libevent_libraries="$withval"],[with_libevent_libraries="no"])

# libhiredis
    AC_ARG_ENABLE(hiredis,
	        AS_HELP_STRING([--enable-hiredis],[Enable Redis support]),
	        [ enable_hiredis="$enableval"],
	        [ enable_hiredis="no"])
    AC_ARG_WITH(libhiredis_includes,
            [  --with-libhiredis-includes=DIR  libhiredis include directory],
            [with_libhiredis_includes="$withval"],[with_libhiredis_includes="no"])
    AC_ARG_WITH(libhiredis_libraries,
            [  --with-libhiredis-libraries=DIR    libhiredis library directory],
            [with_libhiredis_libraries="$withval"],[with_libhiredis_libraries="no"])

    enable_hiredis_async="no"
    if test "$enable_hiredis" = "yes"; then
        if test "$with_libhiredis_includes" != "no"; then
            CPPFLAGS="${CPPFLAGS} -I${with_libhiredis_includes}"
        fi

        AC_CHECK_HEADER("hiredis/hiredis.h",HIREDIS="yes",HIREDIS="no")
        if test "$HIREDIS" = "yes"; then
            if test "$with_libhiredis_libraries" != "no"; then
                LDFLAGS="${LDFLAGS}  -L${with_libhiredis_libraries}"
            fi
            AC_CHECK_LIB(hiredis, redisConnect,, HIREDIS="no")
        fi
        if test "$HIREDIS" = "no"; then
            echo
            echo "   ERROR!  libhiredis library not found, go get it"
            echo "   from https://github.com/redis/hiredis or your distribution:"
            echo
            echo "   Ubuntu: apt-get install libhiredis-dev"
            echo "   Fedora: dnf install hiredis-devel"
            echo "   CentOS/RHEL: yum install hiredis-devel"
            echo
            exit 1
        fi
        if test "$HIREDIS" = "yes"; then
            AC_DEFINE([HAVE_LIBHIREDIS],[1],[libhiredis available])
            enable_hiredis="yes"
            #
            # Check if async adapters and libevent is installed
            #
            AC_CHECK_HEADER("hiredis/adapters/libevent.h",HIREDIS_LIBEVENT_ADAPTER="yes",HIREDIS_LIBEVENT_ADAPTER="no")
            if test "$HIREDIS_LIBEVENT_ADAPTER" = "yes"; then
                #Look for libevent headers
                if test "$with_libevent_includes" != "no"; then
                    CPPFLAGS="${CPPFLAGS} -I${with_libevent_includes}"
                fi
                AC_CHECK_HEADER("event.h",LIBEVENT="yes",LIBEVENT="no")
                if test "$LIBEVENT" = "yes"; then
                    if test "$with_libevent_libraries" != "no"; then
                        LDFLAGS="${LDFLAGS}  -L${with_libevent_libraries}"
                    fi
                    AC_CHECK_LIB(event, event_base_free,, HAVE_LIBEVENT="no")
                    AC_CHECK_LIB(event_pthreads, evthread_use_pthreads,, HAVE_LIBEVENT_PTHREADS="no")
                fi
                if [ test "$HAVE_LIBEVENT" = "no" ] && [ -o test "$HAVE_LIBEVENT_PTHREADS" = "no"]; then
                    if test "$HAVE_LIBEVENT" = "no"; then
                        echo
                        echo "  Async mode for redis output will not be available."
                        echo "  To enable it install libevent"
                        echo
                        echo "   Ubuntu: apt-get install libevent-dev"
                        echo "   Fedora: dnf install libevent-devel"
                        echo "   CentOS/RHEL: yum install libevent-devel"
                        echo
                   fi
                   if test "$HAVE_LIBEVENT_PTHREADS" = "no"; then
                        echo
                        echo "  Async mode for redis output will not be available."
                        echo "  To enable it install libevent with pthreads support"
                        echo
                        echo "   Ubuntu: apt-get install libevent-pthreads-2.0-5"
                        echo
                   fi
                else
                    AC_DEFINE([HAVE_LIBEVENT],[1],[libevent available])
                    enable_hiredis_async="yes"
                fi
            fi
        fi
    fi

# Check for lz4
enable_liblz4="yes"
AC_CHECK_LIB(lz4, LZ4F_createCompressionContext, , enable_liblz4="no")

if test "$enable_liblz4" = "no"; then
    echo
    echo "  Compressed pcap logging is not available without liblz4."
    echo "  If you want to enable compression, you need to install it."
    echo
    echo "  Ubuntu: apt-get install liblz4-dev"
    echo "  Fedora: dnf install lz4-devel"
    echo "  CentOS/RHEL: yum install epel-release"
    echo "               yum install lz4-devel"
    echo
fi

# get cache line size
    AC_PATH_PROG(HAVE_GETCONF_CMD, getconf, "no")
    if test "$HAVE_GETCONF_CMD" != "no"; then
        CLS=$(getconf LEVEL1_DCACHE_LINESIZE)
        if [test "$CLS" != "" && test "$CLS" != "0"]; then
            AC_DEFINE_UNQUOTED([CLS],[${CLS}],[L1 cache line size])
        else
            AC_DEFINE([CLS],[64],[L1 cache line size])
        fi
    else
        AC_DEFINE([CLS],[64],[L1 cache line size])
    fi

# sphinx for documentation
    AC_PATH_PROG(HAVE_SPHINXBUILD, sphinx-build, "no")
    if test "$HAVE_SPHINXBUILD" = "no"; then
       enable_sphinxbuild=no
       if test -e "$srcdir/doc/userguide/suricata.1"; then
           have_suricata_man=yes
       fi
    fi
    AM_CONDITIONAL([HAVE_SPHINXBUILD], [test "x$enable_sphinxbuild" != "xno"])
    AM_CONDITIONAL([HAVE_SURICATA_MAN], [test "x$have_suricata_man" = "xyes"])

# pdflatex for the pdf version of the user manual
    AC_PATH_PROG(HAVE_PDFLATEX, pdflatex, "no")
    if test "$HAVE_PDFLATEX" = "no"; then
       enable_pdflatex=no
    fi
    AM_CONDITIONAL([HAVE_PDFLATEX], [test "x$enable_pdflatex" != "xno"])

# Cargo/Rust
    AM_CONDITIONAL([RUST_CROSS_COMPILE], [test "x$cross_compiling" = "xyes"])
    AC_PATH_PROG(RUSTC, rustc, "no")
    if test "$RUSTC" = "no"; then
        echo ""
        echo "    ERROR: Suricata now requires Rust to build."
        echo ""
        echo "    Ubuntu/Debian: apt install rustc cargo"
        echo "    Fedora: dnf install rustc cargo"
        echo "    CentOS: yum install rustc cargo (requires EPEL)"
        echo ""
        echo "    Rustup works as well: https://rustup.rs/"
        echo ""
        exit 1
    fi

    AC_PATH_PROG(CARGO, cargo, "no")
    if test "CARGO" = "no"; then
        AC_MSG_ERROR([cargo required])
    fi

    AC_DEFINE([HAVE_RUST],[1],[Enable Rust language])
    AM_CONDITIONAL([HAVE_RUST],true)
    AC_SUBST([CARGO], [$CARGO])

    enable_rust="yes"
    rust_compiler_version=$($RUSTC --version)
    rustc_version=$(echo "$rust_compiler_version" | sed 's/^.*[[^0-9]]\([[0-9]]*\.[[0-9]]*\.[[0-9]]*\).*$/\1/')
    cargo_version_output=$($CARGO --version)
    cargo_version=$(echo "$cargo_version_output" | sed 's/^.*[[^0-9]]\([[0-9]]*\.[[0-9]]*\.[[0-9]]*\).*$/\1/')

    MIN_RUSTC_VERSION="1.34.2"
    AC_MSG_CHECKING(for Rust version $MIN_RUSTC_VERSION or newer)
    AS_VERSION_COMPARE([$rustc_version], [$MIN_RUSTC_VERSION],
        [
            echo ""
            echo "ERROR: Rust $MIN_RUSTC_VERSION or newer required."
            echo ""
            echo "Rust version ${rustc_version} was found."
            echo ""
            exit 1
	],
	[],
	[])
    AC_MSG_RESULT(yes)

    RUST_FEATURES=""
    AS_VERSION_COMPARE([$rustc_version], [1.38.0],
        [],
	[RUST_FEATURES="$RUST_FEATURES function-macro"],
	[RUST_FEATURES="$RUST_FEATURES function-macro"])

    rust_vendor_comment="# "
    have_rust_vendor="no"

    if test "x$cross_compiling" = "xyes"; then
      RUST_SURICATA_LIB_XC_DIR="${host_alias}/"
    else
      if test "x$CARGO_BUILD_TARGET" = "x"; then
        RUST_SURICATA_LIB_XC_DIR=
      else
        RUST_SURICATA_LIB_XC_DIR="${CARGO_BUILD_TARGET}/"
      fi
    fi

    if test "x$enable_debug" = "xyes"; then
      RUST_SURICATA_LIBDIR="../rust/target/${RUST_SURICATA_LIB_XC_DIR}debug"
    else
      RUST_SURICATA_LIBDIR="../rust/target/${RUST_SURICATA_LIB_XC_DIR}release"
    fi
    RUST_SURICATA_LIB="${RUST_SURICATA_LIBDIR}/${RUST_SURICATA_LIBNAME}"

    CFLAGS="${CFLAGS} -I\${srcdir}/../rust/gen -I\${srcdir}/../rust/dist"
    AC_SUBST(RUST_SURICATA_LIB)
    AC_SUBST(RUST_LDADD)
    if test "x$CARGO_HOME" = "x"; then
        if test "x$HAVE_CYGPATH" != "xno"; then
          CYGPATH_CARGO_HOME=$(cygpath -a -t mixed ~/.cargo)
          AC_SUBST([CARGO_HOME], [$CYGPATH_CARGO_HOME])
        else
          AC_SUBST([CARGO_HOME], [~/.cargo])
        fi
    else
      AC_SUBST([CARGO_HOME], [$CARGO_HOME])
    fi

    # Check for rustup. RUSTUP_HOME needs to be set if rustup is in
    # use, and a user uses sudo (depending on configuration), or su to
    # perform the install
    rustup_home_path="no"
    if test "x$RUSTUP_HOME" != "x"; then
        rustup_home_path="$RUSTUP_HOME"
    else
        AC_PATH_PROG(have_rustup, rustup, "no")
        if test "x$have_rustup" != "xno"; then
            rustup_home_path=$($have_rustup show home 2>/dev/null || echo "no")
        fi
    fi
    rustup_home=""
    if test "x$rustup_home_path" != "xno"; then
        rustup_home="RUSTUP_HOME=\$(RUSTUP_HOME_PATH)"
    fi
    AC_SUBST([RUSTUP_HOME_PATH], [$rustup_home_path])
    AC_SUBST([rustup_home])

    if test -e "$srcdir/rust/vendor"; then
      have_rust_vendor="yes"
    fi

    if test "x$have_rust_vendor" = "xyes"; then
      rust_vendor_comment=""
    fi

    AC_SUBST(rust_vendor_comment)
    AM_CONDITIONAL([HAVE_RUST_VENDOR], [test "x$have_rust_vendor" = "xyes"])

    # With Rust/Cargo 1.37 and greater, cargo-vendor is built-in.
    AC_MSG_CHECKING(for cargo vendor support)
    AS_VERSION_COMPARE([$cargo_version], [1.37.0],
        [have_cargo_vendor="no"],
        [have_cargo_vendor="yes"],
        [have_cargo_vendor="yes"])
    AC_MSG_RESULT($have_cargo_vendor)

    # If Rust is older than 1.37, check for cargo-vendor as an
    # external sub-command.
    if test "x$have_cargo_vendor" != "xyes"; then
        AC_CHECK_PROG(have_cargo_vendor_bin, cargo-vendor, yes, no)
        have_cargo_vendor=$have_cargo_vendor_bin
    fi

    have_rust_headers="no"
    AC_MSG_CHECKING(for $srcdir/rust/dist/rust-bindings.h)
    if test -f "$srcdir/rust/dist/rust-bindings.h"; then
       AC_MSG_RESULT(yes)
       have_rust_headers="yes"
    else
       AC_MSG_RESULT(no)
       AC_MSG_CHECKING(for $srcdir/rust/gen/rust-bindings.h)
       if test -f "$srcdir/rust/gen/rust-bindings.h"; then
           AC_MSG_RESULT(yes)
           have_rust_headers="yes"
       else
           AC_MSG_RESULT(no)
       fi
    fi

    AC_PATH_PROG(CBINDGEN, cbindgen, "no")
    if test "x$CBINDGEN" != "xno"; then
      cbindgen_version=$(cbindgen --version | cut -d' ' -f2-)
      min_cbindgen_version="0.10.0"
      AS_VERSION_COMPARE([$cbindgen_version], [$min_cbindgen_version],
          [cbindgen_ok="no"],
          [cbindgen_ok="yes"],
          [cbindgen_ok="yes"])
      if test "x$cbindgen_ok" != "xyes"; then
        echo "  Warning: cbindgen must be at least version $min_cbindgen_version,"
        echo "      found $cbindgen_version."
        echo "  To update: cargo install --force cbindgen"
        CBINDGEN="no"
      else
        have_rust_headers="no"
      fi
    fi

    AC_SUBST([CBINDGEN], [$CBINDGEN])

    # Require cbindgen if generated headers are not bundled.
    if test "x$have_rust_headers" != "xyes"; then
      if test "x$CBINDGEN" = "xno"; then
        echo "  Warning: cbindgen too old or not found, it is required to "
        echo "      generate header files."
        echo "  To install: cargo install --force cbindgen"
        AC_MSG_ERROR([cbindgen required])
      fi
    fi

    AM_CONDITIONAL([HAVE_RUST_HEADERS], [test "x$have_rust_headers" = "xyes"])
    AM_CONDITIONAL([HAVE_CBINDGEN], [test "x$CBINDGEN" != "xno"])
    AM_CONDITIONAL([HAVE_CARGO_VENDOR], [test "x$have_cargo_vendor" != "xno"])

    AC_ARG_ENABLE(rust_strict,
           AS_HELP_STRING([--enable-rust-strict], [Rust warnings as errors]),[enable_rust_strict=$enableval],[enable_rust_strict=no])
    AS_IF([test "x$enable_rust_strict" = "xyes"], [
        RUST_FEATURES="strict"
    ])
    AC_SUBST(RUST_FEATURES)

<<<<<<< HEAD
=======
    AC_CHECK_LIB(fuzzpcap, FPC_IsFuzzPacketCapture, HAS_FUZZPCAP="yes")
    AM_CONDITIONAL([HAS_FUZZPCAP], [test "x$HAS_FUZZPCAP" = "xyes"])
>>>>>>> def63638
    AC_ARG_ENABLE(fuzztargets,
        AS_HELP_STRING([--enable-fuzztargets], [Enable fuzz targets]),[enable_fuzztargets=$enableval],[enable_fuzztargets=no])
    AM_CONDITIONAL([BUILD_FUZZTARGETS], [test "x$enable_fuzztargets" = "xyes"])
    AM_CONDITIONAL([RUST_BUILD_STD], [test "x$enable_fuzztargets" = "xyes" && echo "$rust_compiler_version" | grep -q nightly && echo "$RUSTFLAGS" | grep -v -q coverage])
    AC_PROG_CXX
    AS_IF([test "x$enable_fuzztargets" = "xyes"], [
        AS_IF([test "x$CARGO_BUILD_TARGET" = "x" && echo "$rust_compiler_version" | grep -q nightly], [
            CARGO_BUILD_TARGET=x86_64-unknown-linux-gnu
            AC_SUBST(CARGO_BUILD_TARGET)
        ])
        AC_DEFINE([FUZZ], [1], [Fuzz targets are enabled])
        AC_DEFINE([AFLFUZZ_NO_RANDOM], [1], [Disable all use of random functions])
        CFLAGS_ORIG=$CFLAGS
        CFLAGS="-Werror"
        AC_COMPILE_IFELSE([AC_LANG_PROGRAM([[]], [[while (__AFL_LOOP(1000))]])],
                [AC_DEFINE([AFLFUZZ_PERSISTANT_MODE], [1], [Enable AFL PERSISTANT_MODE])],
                [])
        CFLAGS=$CFLAGS_ORIG
        AC_LANG_PUSH(C++)
        tmp_saved_flags=$[]_AC_LANG_PREFIX[]FLAGS
        AS_IF([test "x$LIB_FUZZING_ENGINE" = "x"], [
            LIB_FUZZING_ENGINE=-fsanitize=fuzzer
            AC_SUBST(LIB_FUZZING_ENGINE)
        ])
        _AC_LANG_PREFIX[]FLAGS="$[]_AC_LANG_PREFIX[]FLAGS $LIB_FUZZING_ENGINE"
        AC_MSG_CHECKING([whether $CXX accepts $LIB_FUZZING_ENGINE])
        AC_LINK_IFELSE([AC_LANG_SOURCE([[
#include <sys/types.h>
extern "C" int LLVMFuzzerTestOneInput(const unsigned char *Data, size_t Size);
extern "C" int LLVMFuzzerTestOneInput(const unsigned char *Data, size_t Size) {
(void)Data;
(void)Size;
return 0;
}
            ]])],
            [ AC_MSG_RESULT(yes)
              has_sanitizefuzzer=yes],
            [ AC_MSG_RESULT(no) ]
        )
        _AC_LANG_PREFIX[]FLAGS=$tmp_saved_flags
        AC_LANG_POP()
    ])

    AM_CONDITIONAL([HAS_FUZZLDFLAGS], [test "x$has_sanitizefuzzer" = "xyes"])

# get revision
    if test -f ./revision; then
        REVISION=`cat ./revision`
        AC_DEFINE_UNQUOTED([REVISION],[${REVISION}],[Git revision])
    else
        AC_PATH_PROG(HAVE_GIT_CMD, git, "no")
        if test "$HAVE_GIT_CMD" != "no"; then
            if [ test -d .git ]; then
                REVISION=`git rev-parse --short HEAD`
                DATE=`git log -1 --date=short --pretty=format:%cd`
                REVISION="$REVISION $DATE"
                AC_DEFINE_UNQUOTED([REVISION],[${REVISION}],[Git revision])
            fi
        fi
    fi

if test "${enable_ebpf}" = "yes" || test "${enable_unittests}" = "yes"; then
  AC_DEFINE([CAPTURE_OFFLOAD_MANAGER], [1],[Building flow bypass manager code])
fi
if test "${enable_ebpf}" = "yes" || test "${enable_nfqueue}" = "yes" || test "${enable_pfring}" = "yes" || test "${enable_napatech}" = "yes"  || test "${enable_unittests}" = "yes"; then
  AC_DEFINE([CAPTURE_OFFLOAD], [1],[Building flow capture bypass code])
fi

AC_SUBST(CFLAGS)
AC_SUBST(LDFLAGS)
AC_SUBST(CPPFLAGS)

define([EXPAND_VARIABLE],
[$2=[$]$1
if test $prefix = 'NONE'; then
	prefix="/usr/local"
fi
while true; do
  case "[$]$2" in
    *\[$]* ) eval "$2=[$]$2" ;;
    *) break ;;
  esac
done
eval "$2=[$]$2$3"
])dnl EXPAND_VARIABLE

# suricata log dir
if test "$WINDOWS_PATH" = "yes"; then
    case $host in
        x86_64-w64-mingw32)
            e_winbase="C:\\\\Program Files\\\\Suricata"
            ;;
        *)
            systemtype="`systeminfo | grep \"based PC\"`"
            case "$systemtype" in
            *x64*)
                e_winbase="C:\\\\Program Files (x86)\\\\Suricata"
                ;;
            *)
                e_winbase="C:\\\\Program Files\\\\Suricata"
                ;;
        esac
    esac

    e_sysconfdir="${e_winbase}\\\\"
    e_defaultruledir="$e_winbase\\\\rules\\\\"
    e_magic_file="$e_winbase\\\\magic.mgc"
    e_logdir="$e_winbase\\\\log"
    e_logfilesdir="$e_logdir\\\\files"
    e_logcertsdir="$e_logdir\\\\certs"
    e_datarulesdir="$e_winbase\\\\rules\\\\"
    if test "x$HAVE_CYGPATH" != "xno"; then
        # turn srcdir into abs path and convert to the
        # mixed output (/c/Users/dev into  c:/Users/dev)
        e_rustdir="$(cygpath -a -t mixed ${srcdir})/rust"
    else
        e_abs_srcdir=$(cd $srcdir && pwd)
        e_rustdir="$e_abs_srcdir/rust"
    fi
else
    EXPAND_VARIABLE(localstatedir, e_logdir, "/log/suricata/")
    EXPAND_VARIABLE(localstatedir, e_rundir, "/run/")
    EXPAND_VARIABLE(localstatedir, e_logfilesdir, "/log/suricata/files")
    EXPAND_VARIABLE(localstatedir, e_logcertsdir, "/log/suricata/certs")
    EXPAND_VARIABLE(sysconfdir, e_sysconfdir, "/suricata/")
    EXPAND_VARIABLE(localstatedir, e_localstatedir, "/run/suricata")
    EXPAND_VARIABLE(datadir, e_datarulesdir, "/suricata/rules")
    EXPAND_VARIABLE(localstatedir, e_datadir, "/lib/suricata/data")
    EXPAND_VARIABLE(ruledirprefix, e_defaultruledir, "/suricata/rules")

    e_abs_srcdir=$(cd $srcdir && pwd)
    EXPAND_VARIABLE(e_abs_srcdir, e_rustdir, "/rust")
fi
AC_SUBST(e_logdir)
AC_SUBST(e_rundir)
AC_SUBST(e_logfilesdir)
AC_SUBST(e_logcertsdir)
AC_SUBST(e_sysconfdir)
AC_DEFINE_UNQUOTED([CONFIG_DIR],["$e_sysconfdir"],[Our CONFIG_DIR])
AC_SUBST(e_localstatedir)
AC_DEFINE_UNQUOTED([DATA_DIR],["$e_datadir"],[Our DATA_DIR])
AC_SUBST(e_magic_file)
AC_SUBST(e_magic_file_comment)
AC_SUBST(e_enable_evelog)
AC_SUBST(e_datarulesdir)
AC_SUBST(e_defaultruledir)
AC_SUBST(e_rustdir)

EXPAND_VARIABLE(prefix, CONFIGURE_PREFIX)
EXPAND_VARIABLE(sysconfdir, CONFIGURE_SYSCONDIR)
EXPAND_VARIABLE(localstatedir, CONFIGURE_LOCALSTATEDIR)
EXPAND_VARIABLE(datadir, CONFIGURE_DATAROOTDIR)
AC_SUBST(CONFIGURE_PREFIX)
AC_SUBST(CONFIGURE_SYSCONDIR)
AC_SUBST(CONFIGURE_LOCALSTATEDIR)
AC_SUBST(CONFIGURE_DATAROOTDIR)
AC_SUBST(PACKAGE_VERSION)
AC_SUBST(RUST_FEATURES)
AC_SUBST(RUST_SURICATA_LIBDIR)
AC_SUBST(RUST_SURICATA_LIBNAME)
AC_SUBST(enable_non_bundled_htp)

AM_CONDITIONAL([BUILD_SHARED_LIBRARY], [test "x$enable_shared" = "xyes"] && [test "x$can_build_shared_library" = "xyes"])

AC_CONFIG_FILES(Makefile src/Makefile rust/Makefile rust/Cargo.toml rust/.cargo/config)
AC_CONFIG_FILES(qa/Makefile qa/coccinelle/Makefile)
AC_CONFIG_FILES(rules/Makefile doc/Makefile doc/userguide/Makefile doc/devguide/Makefile)
AC_CONFIG_FILES(contrib/Makefile contrib/file_processor/Makefile contrib/file_processor/Action/Makefile contrib/file_processor/Processor/Makefile)
AC_CONFIG_FILES(suricata.yaml etc/Makefile etc/suricata.logrotate etc/suricata.service)
AC_CONFIG_FILES(python/Makefile python/suricata/config/defaults.py)
AC_CONFIG_FILES(ebpf/Makefile)
AC_CONFIG_FILES(libsuricata-config)
AC_OUTPUT

SURICATA_BUILD_CONF="Suricata Configuration:
  AF_PACKET support:                       ${enable_af_packet}
  eBPF support:                            ${enable_ebpf}
  XDP support:                             ${have_xdp}
  PF_RING support:                         ${enable_pfring}
  NFQueue support:                         ${enable_nfqueue}
  NFLOG support:                           ${enable_nflog}
  IPFW support:                            ${enable_ipfw}
  Netmap support:                          ${enable_netmap} ${have_netmap_version}
  DAG enabled:                             ${enable_dag}
  Napatech enabled:                        ${enable_napatech}
  WinDivert enabled:                       ${enable_windivert}

  Unix socket enabled:                     ${enable_unixsocket}
  Detection enabled:                       ${enable_detection}

  Libmagic support:                        ${enable_magic}
  libjansson support:                      ${enable_jansson}
  hiredis support:                         ${enable_hiredis}
  hiredis async with libevent:             ${enable_hiredis_async}
  Prelude support:                         ${enable_prelude}
  PCRE jit:                                ${pcre_jit_available}
  LUA support:                             ${enable_lua}
  libluajit:                               ${enable_luajit}
  GeoIP2 support:                          ${enable_geoip}
  Non-bundled htp:                         ${enable_non_bundled_htp}
  Hyperscan support:                       ${enable_hyperscan}
  Libnet support:                          ${enable_libnet}
  liblz4 support:                          ${enable_liblz4}

  Rust support:                            ${enable_rust}
  Rust strict mode:                        ${enable_rust_strict}
  Rust compiler path:                      ${RUSTC}
  Rust compiler version:                   ${rust_compiler_version}
  Cargo path:                              ${CARGO}
  Cargo version:                           ${cargo_version_output}
  Cargo vendor:                            ${have_cargo_vendor}

  Python support:                          ${enable_python}
  Python path:                             ${python_path}
  Python distutils                         ${have_python_distutils}
  Python yaml                              ${have_python_yaml}
  Install suricatactl:                     ${install_suricatactl}
  Install suricatasc:                      ${install_suricatactl}
  Install suricata-update:                 ${install_suricata_update}${install_suricata_update_reason}

  Profiling enabled:                       ${enable_profiling}
  Profiling locks enabled:                 ${enable_profiling_locks}

  Plugin support (experimental):           ${plugin_support}

Development settings:
  Coccinelle / spatch:                     ${enable_coccinelle}
  Unit tests enabled:                      ${enable_unittests}
  Debug output enabled:                    ${enable_debug}
  Debug validation enabled:                ${enable_debug_validation}

Generic build parameters:
  Installation prefix:                     ${prefix}
  Configuration directory:                 ${e_sysconfdir}
  Log directory:                           ${e_logdir}

  --prefix                                 ${CONFIGURE_PREFIX}
  --sysconfdir                             ${CONFIGURE_SYSCONDIR}
  --localstatedir                          ${CONFIGURE_LOCALSTATEDIR}
  --datarootdir                            ${CONFIGURE_DATAROOTDIR}

  Host:                                    ${host}
  Compiler:                                ${CC} (exec name) / ${compiler} (real)
  GCC Protect enabled:                     ${enable_gccprotect}
  GCC march native enabled:                ${enable_gccmarch_native}
  GCC Profile enabled:                     ${enable_gccprofile}
  Position Independent Executable enabled: ${enable_pie}
  CFLAGS                                   ${CFLAGS}
  PCAP_CFLAGS                              ${PCAP_CFLAGS}
  SECCFLAGS                                ${SECCFLAGS}"

echo
echo "$SURICATA_BUILD_CONF"
echo "printf(" >src/build-info.h
echo "$SURICATA_BUILD_CONF" | sed -e 's/^/"/' | sed -e 's/$/\\n"/' >>src/build-info.h
echo ");" >>src/build-info.h

echo "
To build and install run 'make' and 'make install'.

You can run 'make install-conf' if you want to install initial configuration
files to ${e_sysconfdir}. Running 'make install-full' will install configuration
and rules and provide you a ready-to-run suricata."
echo
echo "To install Suricata into /usr/bin/suricata, have the config in
/etc/suricata and use /var/log/suricata as log dir, use:
./configure --prefix=/usr/ --sysconfdir=/etc/ --localstatedir=/var/"
echo<|MERGE_RESOLUTION|>--- conflicted
+++ resolved
@@ -2528,11 +2528,8 @@
     ])
     AC_SUBST(RUST_FEATURES)
 
-<<<<<<< HEAD
-=======
     AC_CHECK_LIB(fuzzpcap, FPC_IsFuzzPacketCapture, HAS_FUZZPCAP="yes")
     AM_CONDITIONAL([HAS_FUZZPCAP], [test "x$HAS_FUZZPCAP" = "xyes"])
->>>>>>> def63638
     AC_ARG_ENABLE(fuzztargets,
         AS_HELP_STRING([--enable-fuzztargets], [Enable fuzz targets]),[enable_fuzztargets=$enableval],[enable_fuzztargets=no])
     AM_CONDITIONAL([BUILD_FUZZTARGETS], [test "x$enable_fuzztargets" = "xyes"])

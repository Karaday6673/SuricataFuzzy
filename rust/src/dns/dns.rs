/* Copyright (C) 2017-2022 Open Information Security Foundation
 *
 * You can copy, redistribute or modify this Program under the terms of
 * the GNU General Public License version 2 as published by the Free
 * Software Foundation.
 *
 * This program is distributed in the hope that it will be useful,
 * but WITHOUT ANY WARRANTY; without even the implied warranty of
 * MERCHANTABILITY or FITNESS FOR A PARTICULAR PURPOSE.  See the
 * GNU General Public License for more details.
 *
 * You should have received a copy of the GNU General Public License
 * version 2 along with this program; if not, write to the Free Software
 * Foundation, Inc., 51 Franklin Street, Fifth Floor, Boston, MA
 * 02110-1301, USA.
 */

extern crate nom;

use std;
use std::ffi::CString;
use std::collections::HashMap;
use std::collections::VecDeque;

use crate::applayer::*;
use crate::core::{self, *};
use crate::dns::parser;
use crate::frames::Frame;

use nom7::{Err, IResult};
use nom7::number::streaming::be_u16;

/// DNS record types.
pub const DNS_RECORD_TYPE_A           : u16 = 1;
pub const DNS_RECORD_TYPE_NS          : u16 = 2;
pub const DNS_RECORD_TYPE_MD          : u16 = 3;   // Obsolete
pub const DNS_RECORD_TYPE_MF          : u16 = 4;   // Obsolete
pub const DNS_RECORD_TYPE_CNAME       : u16 = 5;
pub const DNS_RECORD_TYPE_SOA         : u16 = 6;
pub const DNS_RECORD_TYPE_MB          : u16 = 7;   // Experimental
pub const DNS_RECORD_TYPE_MG          : u16 = 8;   // Experimental
pub const DNS_RECORD_TYPE_MR          : u16 = 9;   // Experimental
pub const DNS_RECORD_TYPE_NULL        : u16 = 10;  // Experimental
pub const DNS_RECORD_TYPE_WKS         : u16 = 11;
pub const DNS_RECORD_TYPE_PTR         : u16 = 12;
pub const DNS_RECORD_TYPE_HINFO       : u16 = 13;
pub const DNS_RECORD_TYPE_MINFO       : u16 = 14;
pub const DNS_RECORD_TYPE_MX          : u16 = 15;
pub const DNS_RECORD_TYPE_TXT         : u16 = 16;
pub const DNS_RECORD_TYPE_RP          : u16 = 17;
pub const DNS_RECORD_TYPE_AFSDB       : u16 = 18;
pub const DNS_RECORD_TYPE_X25         : u16 = 19;
pub const DNS_RECORD_TYPE_ISDN        : u16 = 20;
pub const DNS_RECORD_TYPE_RT          : u16 = 21;
pub const DNS_RECORD_TYPE_NSAP        : u16 = 22;
pub const DNS_RECORD_TYPE_NSAPPTR     : u16 = 23;
pub const DNS_RECORD_TYPE_SIG         : u16 = 24;
pub const DNS_RECORD_TYPE_KEY         : u16 = 25;
pub const DNS_RECORD_TYPE_PX          : u16 = 26;
pub const DNS_RECORD_TYPE_GPOS        : u16 = 27;
pub const DNS_RECORD_TYPE_AAAA        : u16 = 28;
pub const DNS_RECORD_TYPE_LOC         : u16 = 29;
pub const DNS_RECORD_TYPE_NXT         : u16 = 30;  // Obsolete
pub const DNS_RECORD_TYPE_SRV         : u16 = 33;
pub const DNS_RECORD_TYPE_ATMA        : u16 = 34;
pub const DNS_RECORD_TYPE_NAPTR       : u16 = 35;
pub const DNS_RECORD_TYPE_KX          : u16 = 36;
pub const DNS_RECORD_TYPE_CERT        : u16 = 37;
pub const DNS_RECORD_TYPE_A6          : u16 = 38;  // Obsolete
pub const DNS_RECORD_TYPE_DNAME       : u16 = 39;
pub const DNS_RECORD_TYPE_OPT         : u16 = 41;
pub const DNS_RECORD_TYPE_APL         : u16 = 42;
pub const DNS_RECORD_TYPE_DS          : u16 = 43;
pub const DNS_RECORD_TYPE_SSHFP       : u16 = 44;
pub const DNS_RECORD_TYPE_IPSECKEY    : u16 = 45;
pub const DNS_RECORD_TYPE_RRSIG       : u16 = 46;
pub const DNS_RECORD_TYPE_NSEC        : u16 = 47;
pub const DNS_RECORD_TYPE_DNSKEY      : u16 = 48;
pub const DNS_RECORD_TYPE_DHCID       : u16 = 49;
pub const DNS_RECORD_TYPE_NSEC3       : u16 = 50;
pub const DNS_RECORD_TYPE_NSEC3PARAM  : u16 = 51;
pub const DNS_RECORD_TYPE_TLSA        : u16 = 52;
pub const DNS_RECORD_TYPE_HIP         : u16 = 55;
pub const DNS_RECORD_TYPE_CDS         : u16 = 59;
pub const DNS_RECORD_TYPE_CDNSKEY     : u16 = 60;
pub const DNS_RECORD_TYPE_SPF         : u16 = 99;  // Obsolete
pub const DNS_RECORD_TYPE_TKEY        : u16 = 249;
pub const DNS_RECORD_TYPE_TSIG        : u16 = 250;
pub const DNS_RECORD_TYPE_MAILA       : u16 = 254; // Obsolete
pub const DNS_RECORD_TYPE_ANY         : u16 = 255;
pub const DNS_RECORD_TYPE_URI         : u16 = 256;

/// DNS error codes.
pub const DNS_RCODE_NOERROR:  u16 = 0;
pub const DNS_RCODE_FORMERR:  u16 = 1;
pub const DNS_RCODE_SERVFAIL: u16 = 2;
pub const DNS_RCODE_NXDOMAIN: u16 = 3;
pub const DNS_RCODE_NOTIMP:   u16 = 4;
pub const DNS_RCODE_REFUSED:  u16 = 5;
pub const DNS_RCODE_YXDOMAIN: u16 = 6;
pub const DNS_RCODE_YXRRSET:  u16 = 7;
pub const DNS_RCODE_NXRRSET:  u16 = 8;
pub const DNS_RCODE_NOTAUTH:  u16 = 9;
pub const DNS_RCODE_NOTZONE:  u16 = 10;
// Support for OPT RR from RFC6891 will be needed to
// parse RCODE values over 15
pub const DNS_RCODE_BADVERS:  u16 = 16;
pub const DNS_RCODE_BADSIG:   u16 = 16;
pub const DNS_RCODE_BADKEY:   u16 = 17;
pub const DNS_RCODE_BADTIME:  u16 = 18;
pub const DNS_RCODE_BADMODE:  u16 = 19;
pub const DNS_RCODE_BADNAME:  u16 = 20;
pub const DNS_RCODE_BADALG:   u16 = 21;
pub const DNS_RCODE_BADTRUNC: u16 = 22;


static mut ALPROTO_DNS: AppProto = ALPROTO_UNKNOWN;

#[derive(AppLayerFrameType)]
pub enum DnsFrameType {
    /// DNS PDU frame. For UDP DNS this is the complete UDP payload, for TCP
    /// this is the DNS payload not including the leading length field allowing
    /// this frame to be used for UDP and TCP DNS.
    Pdu,
}


#[derive(Debug, PartialEq, AppLayerEvent)]
pub enum DNSEvent {
    MalformedData,
    NotRequest,
    NotResponse,
    ZFlagSet,
}

#[derive(Debug,PartialEq)]
#[repr(C)]
pub struct DNSHeader {
    pub tx_id: u16,
    pub flags: u16,
    pub questions: u16,
    pub answer_rr: u16,
    pub authority_rr: u16,
    pub additional_rr: u16,
}

#[derive(Debug)]
pub struct DNSQueryEntry {
    pub name: Vec<u8>,
    pub rrtype: u16,
    pub rrclass: u16,
}

#[derive(Debug,PartialEq)]
pub struct DNSRDataSOA {
    /// Primary name server for this zone
    pub mname: Vec<u8>,
    /// Authority's mailbox
    pub rname: Vec<u8>,
    /// Serial version number
    pub serial: u32,
    /// Refresh interval (seconds)
    pub refresh: u32,
    /// Retry interval (seconds)
    pub retry: u32,
    /// Upper time limit until zone is no longer authoritative (seconds)
    pub expire: u32,
    /// Minimum ttl for records in this zone (seconds)
    pub minimum: u32,
}

#[derive(Debug,PartialEq)]
pub struct DNSRDataSSHFP {
    /// Algorithm number
    pub algo: u8,
    /// Fingerprint type
    pub fp_type: u8,
    /// Fingerprint
    pub fingerprint: Vec<u8>,
}

#[derive(Debug,PartialEq)]
pub struct DNSRDataSRV {
    /// Priority
    pub priority: u16,
    /// Weight
    pub weight: u16,
    /// Port
    pub port: u16,
    /// Target
    pub target: Vec<u8>,
}

/// Represents RData of various formats
#[derive(Debug,PartialEq)]
pub enum DNSRData {
    // RData is an address
    A(Vec<u8>),
    AAAA(Vec<u8>),
    // RData is a domain name
    CNAME(Vec<u8>),
    PTR(Vec<u8>),
    MX(Vec<u8>),
    NS(Vec<u8>),
    // RData is text
    TXT(Vec<u8>),
    NULL(Vec<u8>),
    // RData has several fields
    SOA(DNSRDataSOA),
    SRV(DNSRDataSRV),
    SSHFP(DNSRDataSSHFP),
    // RData for remaining types is sometimes ignored
    Unknown(Vec<u8>),
}

#[derive(Debug,PartialEq)]
pub struct DNSAnswerEntry {
    pub name: Vec<u8>,
    pub rrtype: u16,
    pub rrclass: u16,
    pub ttl: u32,
    pub data: DNSRData,
}

#[derive(Debug)]
pub struct DNSRequest {
    pub header: DNSHeader,
    pub queries: Vec<DNSQueryEntry>,
}

#[derive(Debug)]
pub struct DNSResponse {
    pub header: DNSHeader,
    pub queries: Vec<DNSQueryEntry>,
    pub answers: Vec<DNSAnswerEntry>,
    pub authorities: Vec<DNSAnswerEntry>,
}

#[derive(Debug)]
pub struct DNSTransaction {
    pub id: u64,
    pub is_tcp: bool,
    pub request: Option<DNSRequest>,
    pub response: Option<DNSResponse>,
    pub tx_data: AppLayerTxData,
}

impl Transaction for DNSTransaction {
    fn id(&self) -> u64 {
        self.id
    }
}

impl DNSTransaction {

    pub fn new() -> Self {
        return Self {
            id: 0,
            is_tcp: false,
            request: None,
            response: None,
            tx_data: AppLayerTxData::new(),
        }
    }

    /// Get the DNS transactions ID (not the internal tracking ID).
    pub fn tx_id(&self) -> u16 {
        if let &Some(ref request) = &self.request {
            return request.header.tx_id;
        }
        if let &Some(ref response) = &self.response {
            return response.header.tx_id;
        }

        // Shouldn't happen.
        return 0;
    }

    /// Get the reply code of the transaction. Note that this will
    /// also return 0 if there is no reply.
    pub fn rcode(&self) -> u16 {
        if let &Some(ref response) = &self.response {
            return response.header.flags & 0x000f;
        }
        return 0;
    }

}

struct ConfigTracker {
    map: HashMap<u16, AppLayerTxConfig>,
    queue: VecDeque<u16>,
}

impl ConfigTracker {
    fn new() -> ConfigTracker {
        ConfigTracker {
            map: HashMap::new(),
            queue: VecDeque::new(),
        }
    }

    fn add(&mut self, id: u16, config: AppLayerTxConfig) {
        // If at size limit, remove the oldest entry.
        if self.queue.len() > 499 {
            if let Some(id) = self.queue.pop_front() {
                self.map.remove(&id);
            }
        }

        self.map.insert(id, config);
        self.queue.push_back(id);
    }

    fn remove(&mut self, id: &u16) -> Option<AppLayerTxConfig> {
        self.map.remove(id)
    }
}

#[derive(Default)]
pub struct DNSState {
    // Internal transaction ID.
    pub tx_id: u64,

    // Transactions.
    pub transactions: VecDeque<DNSTransaction>,

    config: Option<ConfigTracker>,

    gap: bool,
}

impl State<DNSTransaction> for DNSState {
    fn get_transaction_count(&self) -> usize {
        self.transactions.len()
    }

    fn get_transaction_by_index(&self, index: usize) -> Option<&DNSTransaction> {
        self.transactions.get(index)
    }
}

impl DNSState {

    pub fn new() -> Self {
            Default::default()
    }

    pub fn new_tcp() -> Self {
            Default::default()
    }

    pub fn new_tx(&mut self) -> DNSTransaction {
        let mut tx = DNSTransaction::new();
        self.tx_id += 1;
        tx.id = self.tx_id;
        return tx;
    }

    pub fn free_tx(&mut self, tx_id: u64) {
        let len = self.transactions.len();
        let mut found = false;
        let mut index = 0;
        for i in 0..len {
            let tx = &self.transactions[i];
            if tx.id == tx_id + 1 {
                found = true;
                index = i;
                break;
            }
        }
        if found {
            self.transactions.remove(index);
        }
    }

    pub fn get_tx(&mut self, tx_id: u64) -> Option<&DNSTransaction> {
        SCLogDebug!("get_tx: tx_id={}", tx_id);
        for tx in &mut self.transactions {
            if tx.id == tx_id + 1 {
                SCLogDebug!("Found DNS TX with ID {}", tx_id);
                return Some(tx);
            }
        }
        SCLogDebug!("Failed to find DNS TX with ID {}", tx_id);
        return None;
    }

    /// Set an event. The event is set on the most recent transaction.
    pub fn set_event(&mut self, event: DNSEvent) {
        let len = self.transactions.len();
        if len == 0 {
            return;
        }

        let tx = &mut self.transactions[len - 1];
        tx.tx_data.set_event(event as u8);
    }

    fn parse_request(&mut self, input: &[u8], is_tcp: bool) -> bool {
        match parser::dns_parse_request(input) {
            Ok((_, request)) => {
                if request.header.flags & 0x8000 != 0 {
                    SCLogDebug!("DNS message is not a request");
                    self.set_event(DNSEvent::NotRequest);
                    return false;
                }

                let z_flag = request.header.flags & 0x0040 != 0;

                let mut tx = self.new_tx();
                tx.request = Some(request);
                tx.is_tcp = is_tcp;
                self.transactions.push_back(tx);

                if z_flag {
                    SCLogDebug!("Z-flag set on DNS response");
                    self.set_event(DNSEvent::ZFlagSet);
                }

                return true;
            }
            Err(Err::Incomplete(_)) => {
                // Insufficient data.
                SCLogDebug!("Insufficient data while parsing DNS request");
                self.set_event(DNSEvent::MalformedData);
                return false;
            }
            Err(_) => {
                // Error, probably malformed data.
                SCLogDebug!("An error occurred while parsing DNS request");
                self.set_event(DNSEvent::MalformedData);
                return false;
            }
        }
    }

    fn parse_request_udp(&mut self, flow: *const core::Flow, stream_slice: StreamSlice) -> bool {
        let input = stream_slice.as_slice();
<<<<<<< HEAD
        let _pdu = Frame::new_ts(flow, &stream_slice, input, input.len() as i64, DnsFrameType::Pdu as u8);
        self.parse_request(input, false)
=======
        let _pdu = Frame::new(flow, &stream_slice, input, input.len() as i64, DnsFrameType::Pdu as u8);
        self.parse_request(input)
>>>>>>> f3d3274e
    }

    fn parse_response_udp(&mut self, flow: *const core::Flow, stream_slice: StreamSlice) -> bool {
        let input = stream_slice.as_slice();
        let _pdu = Frame::new(flow, &stream_slice, input, input.len() as i64, DnsFrameType::Pdu as u8);
        self.parse_response(input)
    }

    pub fn parse_response(&mut self, input: &[u8]) -> bool {
        match parser::dns_parse_response(input) {
            Ok((_, response)) => {

                SCLogDebug!("Response header flags: {}", response.header.flags);

                if response.header.flags & 0x8000 == 0 {
                    SCLogDebug!("DNS message is not a response");
                    self.set_event(DNSEvent::NotResponse);
                }

                let z_flag = response.header.flags & 0x0040 != 0;

                let mut tx = self.new_tx();
                if let Some(ref mut config) = &mut self.config {
                    if let Some(config) = config.remove(&response.header.tx_id) {
                        tx.tx_data.config = config;
                    }
                }
                tx.response = Some(response);
                self.transactions.push_back(tx);

                if z_flag {
                    SCLogDebug!("Z-flag set on DNS response");
                    self.set_event(DNSEvent::ZFlagSet);
                }

                return true;
            }
            Err(Err::Incomplete(_)) => {
                // Insufficient data.
                SCLogDebug!("Insufficient data while parsing DNS response");
                self.set_event(DNSEvent::MalformedData);
                return false;
            }
            Err(_) => {
                // Error, probably malformed data.
                SCLogDebug!("An error occurred while parsing DNS response");
                self.set_event(DNSEvent::MalformedData);
                return false;
            }
        }
    }

    /// TCP variation of response request parser to handle the length
    /// prefix.
    ///
    /// Returns the number of messages parsed.
    pub fn parse_request_tcp(&mut self, flow: *const core::Flow, stream_slice: StreamSlice) -> AppLayerResult {
        let input = stream_slice.as_slice();
        if self.gap {
            let (is_dns, _, is_incomplete) = probe_tcp(input);
            if is_dns || is_incomplete {
                self.gap = false;
            } else {
                AppLayerResult::ok();
            }
        }

        let mut cur_i = input;
        let mut consumed = 0;
        while cur_i.len() > 0 {
            if cur_i.len() == 1 {
                return AppLayerResult::incomplete(consumed as u32, 2 as u32);
            }
            let size = match be_u16(cur_i) as IResult<&[u8],u16> {
                Ok((_, len)) => len,
                _ => 0
            } as usize;
            SCLogDebug!("[request] Have {} bytes, need {} to parse",
                        cur_i.len(), size + 2);
            if size > 0 && cur_i.len() >= size + 2 {
                let msg = &cur_i[2..(size + 2)];
<<<<<<< HEAD
                let _pdu = Frame::new_ts(flow, &stream_slice, msg, msg.len() as i64, DnsFrameType::Pdu as u8);
                if self.parse_request(msg, true) {
=======
                let _pdu = Frame::new(flow, &stream_slice, msg, msg.len() as i64, DnsFrameType::Pdu as u8);
                if self.parse_request(msg) {
>>>>>>> f3d3274e
                    cur_i = &cur_i[(size + 2)..];
                    consumed += size  + 2;
                } else {
                    return AppLayerResult::err();
                }
            } else if size == 0 {
                cur_i = &cur_i[2..];
                consumed += 2;
            } else {
                SCLogDebug!("[request]Not enough DNS traffic to parse. Returning {}/{}",
                            consumed as u32, (size + 2) as u32);
                return AppLayerResult::incomplete(consumed as u32,
                    (size  + 2) as u32);
            }
        }
        AppLayerResult::ok()
    }

    /// TCP variation of the response parser to handle the length
    /// prefix.
    ///
    /// Returns the number of messages parsed.
    pub fn parse_response_tcp(&mut self, flow: *const core::Flow, stream_slice: StreamSlice) -> AppLayerResult {
        let input = stream_slice.as_slice();
        if self.gap {
            let (is_dns, _, is_incomplete) = probe_tcp(input);
            if is_dns || is_incomplete {
                self.gap = false;
            } else {
                return AppLayerResult::ok();
            }
        }

        let mut cur_i = input;
        let mut consumed = 0;
        while cur_i.len() > 0 {
            if cur_i.len() == 1 {
                return AppLayerResult::incomplete(consumed as u32, 2 as u32);
            }
            let size = match be_u16(cur_i) as IResult<&[u8],u16> {
                Ok((_, len)) => len,
                _ => 0
            } as usize;
            SCLogDebug!("[response] Have {} bytes, need {} to parse",
                        cur_i.len(), size + 2);
            if size > 0 && cur_i.len() >= size + 2 {
                let msg = &cur_i[2..(size + 2)];
                let _pdu = Frame::new(flow, &stream_slice, msg, msg.len() as i64, DnsFrameType::Pdu as u8);
                if self.parse_response(msg) {
                    cur_i = &cur_i[(size + 2)..];
                    consumed += size + 2;
                } else {
                    return AppLayerResult::err();
                }
            } else if size == 0 {
                cur_i = &cur_i[2..];
                consumed += 2;
            } else  {
                SCLogDebug!("[response]Not enough DNS traffic to parse. Returning {}/{}",
                    consumed as u32, (cur_i.len() - consumed) as u32);
                return AppLayerResult::incomplete(consumed as u32,
                    (size + 2) as u32);
            }
        }
        AppLayerResult::ok()
    }

    /// A gap has been seen in the request direction. Set the gap flag.
    pub fn request_gap(&mut self, gap: u32) {
        if gap > 0 {
            self.gap = true;
        }
    }

    /// A gap has been seen in the response direction. Set the gap
    /// flag.
    pub fn response_gap(&mut self, gap: u32) {
        if gap > 0 {
            self.gap = true;
        }
    }
}

const DNS_HEADER_SIZE: usize = 12;

fn probe_header_validity(header: DNSHeader, rlen: usize) -> (bool, bool, bool) {
    let opcode = ((header.flags >> 11) & 0xf) as u8;
    if opcode >= 7 {
        //unassigned opcode
        return (false, false, false);
    }
    if 2 * (header.additional_rr as usize
        + header.answer_rr as usize
        + header.authority_rr as usize
        + header.questions as usize)
        + DNS_HEADER_SIZE
        > rlen
    {
        //not enough data for such a DNS record
        return (false, false, false);
    }
    let is_request = header.flags & 0x8000 == 0;
    return (true, is_request, false);
}

/// Probe input to see if it looks like DNS.
///
/// Returns a tuple of booleans: (is_dns, is_request, incomplete)
fn probe(input: &[u8], dlen: usize) -> (bool, bool, bool) {
    // Trim input to dlen if larger.
    let input = if input.len() <= dlen { input } else { &input[..dlen] };

    // If input is less than dlen then we know we don't have enough data to
    // parse a complete message, so perform header validation only.
    if input.len() < dlen {
        if let Ok((_, header)) = parser::dns_parse_header(input) {
            return probe_header_validity(header, dlen);
        } else {
            return (false, false, false);
        }
    }

    match parser::dns_parse_request(input) {
        Ok((_, request)) => {
            return probe_header_validity(request.header, dlen);
        },
        Err(Err::Incomplete(_)) => {
            match parser::dns_parse_header(input) {
                Ok((_, header)) => {
                    return probe_header_validity(header, dlen);
                }
                Err(Err::Incomplete(_)) => (false, false, true),
                Err(_) => (false, false, false),
            }
        }
        Err(_) => (false, false, false),
    }
}

/// Probe TCP input to see if it looks like DNS.
pub fn probe_tcp(input: &[u8]) -> (bool, bool, bool) {
    match be_u16(input) as IResult<&[u8],u16> {
        Ok((rem, dlen)) => {
            return probe(rem, dlen as usize);
        },
        Err(Err::Incomplete(_)) => {
            return (false, false, true);
        }
        _ => {}
    }
    return (false, false, false);
}

/// Returns *mut DNSState
#[no_mangle]
pub extern "C" fn rs_dns_state_new(_orig_state: *mut std::os::raw::c_void, _orig_proto: AppProto) -> *mut std::os::raw::c_void {
    let state = DNSState::new();
    let boxed = Box::new(state);
    return Box::into_raw(boxed) as *mut _;
}

/// Returns *mut DNSState
#[no_mangle]
pub extern "C" fn rs_dns_state_tcp_new() -> *mut std::os::raw::c_void {
    let state = DNSState::new_tcp();
    let boxed = Box::new(state);
    return Box::into_raw(boxed) as *mut _;
}

/// Params:
/// - state: *mut DNSState as void pointer
#[no_mangle]
pub extern "C" fn rs_dns_state_free(state: *mut std::os::raw::c_void) {
    // Just unbox...
    std::mem::drop(unsafe { Box::from_raw(state as *mut DNSState) });
}

#[no_mangle]
pub unsafe extern "C" fn rs_dns_state_tx_free(state: *mut std::os::raw::c_void,
                                       tx_id: u64)
{
    let state = cast_pointer!(state, DNSState);
    state.free_tx(tx_id);
}

/// C binding parse a DNS request. Returns 1 on success, -1 on failure.
#[no_mangle]
pub unsafe extern "C" fn rs_dns_parse_request(flow: *const core::Flow,
                                        state: *mut std::os::raw::c_void,
                                       _pstate: *mut std::os::raw::c_void,
                                       stream_slice: StreamSlice,
                                       _data: *const std::os::raw::c_void,
                                       )
                                       -> AppLayerResult {
    let state = cast_pointer!(state, DNSState);
    if state.parse_request_udp(flow, stream_slice) {
        AppLayerResult::ok()
    } else {
        AppLayerResult::err()
    }
}

#[no_mangle]
pub unsafe extern "C" fn rs_dns_parse_response(flow: *const core::Flow,
                                        state: *mut std::os::raw::c_void,
                                        _pstate: *mut std::os::raw::c_void,
                                        stream_slice: StreamSlice,
                                        _data: *const std::os::raw::c_void,
                                        )
                                        -> AppLayerResult {
    let state = cast_pointer!(state, DNSState);
    if state.parse_response_udp(flow, stream_slice) {
        AppLayerResult::ok()
    } else {
        AppLayerResult::err()
    }
}

/// C binding parse a DNS request. Returns 1 on success, -1 on failure.
#[no_mangle]
pub unsafe extern "C" fn rs_dns_parse_request_tcp(flow: *const core::Flow,
                                           state: *mut std::os::raw::c_void,
                                           _pstate: *mut std::os::raw::c_void,
                                           stream_slice: StreamSlice,
                                           _data: *const std::os::raw::c_void,
                                           )
                                           -> AppLayerResult {
    let state = cast_pointer!(state, DNSState);
    if stream_slice.is_gap() {
        state.request_gap(stream_slice.gap_size());
    } else if stream_slice.len() > 0 {
        return state.parse_request_tcp(flow, stream_slice);
    }
    AppLayerResult::ok()
}

#[no_mangle]
pub unsafe extern "C" fn rs_dns_parse_response_tcp(flow: *const core::Flow,
                                            state: *mut std::os::raw::c_void,
                                            _pstate: *mut std::os::raw::c_void,
                                            stream_slice: StreamSlice,
                                            _data: *const std::os::raw::c_void,
                                            )
                                            -> AppLayerResult {
    let state = cast_pointer!(state, DNSState);
    if stream_slice.is_gap() {
        state.response_gap(stream_slice.gap_size());
    } else if stream_slice.len() > 0 {
        return state.parse_response_tcp(flow, stream_slice);
    }
    AppLayerResult::ok()
}

#[no_mangle]
pub unsafe extern "C" fn rs_dns_tx_get_alstate_progress(_tx: *mut std::os::raw::c_void,
                                                 _direction: u8)
                                                 -> std::os::raw::c_int
{
    // This is a stateless parser, just the existence of a transaction
    // means its complete. However this is only true for UDP and not TCP
    let tx = cast_pointer!(_tx, DNSTransaction);
    SCLogDebug!("rs_dns_tx_get_alstate_progress");
    if tx.is_tcp && _direction & core::STREAM_TOCLIENT != 0 && !tx.response.is_some() {
        return 0;
    }
    return 1;
}

#[no_mangle]
pub unsafe extern "C" fn rs_dns_state_get_tx_count(state: *mut std::os::raw::c_void)
                                            -> u64
{
    let state = cast_pointer!(state, DNSState);
    SCLogDebug!("rs_dns_state_get_tx_count: returning {}", state.tx_id);
    return state.tx_id;
}

#[no_mangle]
pub unsafe extern "C" fn rs_dns_state_get_tx(state: *mut std::os::raw::c_void,
                                      tx_id: u64)
                                      -> *mut std::os::raw::c_void
{
    let state = cast_pointer!(state, DNSState);
    match state.get_tx(tx_id) {
        Some(tx) => {
            return tx as *const _ as *mut _;
        }
        None => {
            return std::ptr::null_mut();
        }
    }
}

#[no_mangle]
pub extern "C" fn rs_dns_tx_is_request(tx: &mut DNSTransaction) -> bool {
    tx.request.is_some()
}

#[no_mangle]
pub extern "C" fn rs_dns_tx_is_response(tx: &mut DNSTransaction) -> bool {
    tx.response.is_some()
}

pub unsafe extern "C" fn rs_dns_state_get_tx_data(
    tx: *mut std::os::raw::c_void)
    -> *mut AppLayerTxData
{
    let tx = cast_pointer!(tx, DNSTransaction);
    return &mut tx.tx_data;
}

#[no_mangle]
pub unsafe extern "C" fn rs_dns_tx_get_query_name(tx: &mut DNSTransaction,
                                       i: u32,
                                       buf: *mut *const u8,
                                       len: *mut u32)
                                       -> u8
{
    if let &Some(ref request) = &tx.request {
        if (i as usize) < request.queries.len() {
            let query = &request.queries[i as usize];
            if query.name.len() > 0 {
                *len = query.name.len() as u32;
                *buf = query.name.as_ptr();
                return 1;
            }
        }
    }
    return 0;
}

/// Get the DNS transaction ID of a transaction.
//
/// extern uint16_t rs_dns_tx_get_tx_id(RSDNSTransaction *);
#[no_mangle]
pub extern "C" fn rs_dns_tx_get_tx_id(tx: &mut DNSTransaction) -> u16
{
    return tx.tx_id()
}

/// Get the DNS response flags for a transaction.
///
/// extern uint16_t rs_dns_tx_get_response_flags(RSDNSTransaction *);
#[no_mangle]
pub extern "C" fn rs_dns_tx_get_response_flags(tx: &mut DNSTransaction)
                                           -> u16
{
    return tx.rcode();
}

#[no_mangle]
pub unsafe extern "C" fn rs_dns_tx_get_query_rrtype(tx: &mut DNSTransaction,
                                         i: u16,
                                         rrtype: *mut u16)
                                         -> u8
{
    if let &Some(ref request) = &tx.request {
        if (i as usize) < request.queries.len() {
            let query = &request.queries[i as usize];
            if query.name.len() > 0 {
                *rrtype = query.rrtype;
                return 1;
            }
        }
    }
    return 0;
}

#[no_mangle]
pub unsafe extern "C" fn rs_dns_probe(
    _flow: *const core::Flow,
    _dir: u8,
    input: *const u8,
    len: u32,
    rdir: *mut u8,
) -> AppProto {
    if len == 0 || len < std::mem::size_of::<DNSHeader>() as u32 {
        return core::ALPROTO_UNKNOWN;
    }
    let slice: &[u8] = std::slice::from_raw_parts(input as *mut u8, len as usize);
    let (is_dns, is_request, _) = probe(slice, slice.len());
    if is_dns {
        let dir = if is_request {
            Direction::ToServer
        } else {
            Direction::ToClient
        };
        *rdir = dir as u8;
        return ALPROTO_DNS;
    }
    return 0;
}

#[no_mangle]
pub unsafe extern "C" fn rs_dns_probe_tcp(
    _flow: *const core::Flow,
    direction: u8,
    input: *const u8,
    len: u32,
    rdir: *mut u8
) -> AppProto {
    if len == 0 || len < std::mem::size_of::<DNSHeader>() as u32 + 2 {
        return core::ALPROTO_UNKNOWN;
    }
    let slice: &[u8] = std::slice::from_raw_parts(input as *mut u8, len as usize);
    //is_incomplete is checked by caller
    let (is_dns, is_request, _) = probe_tcp(slice);
    if is_dns {
        let dir = if is_request {
            Direction::ToServer
        } else {
            Direction::ToClient
        };
        if (direction & DIR_BOTH) != dir.into() {
            *rdir = dir as u8;
        }
        return ALPROTO_DNS;
    }
    return 0;
}

#[no_mangle]
pub unsafe extern "C" fn rs_dns_apply_tx_config(
    _state: *mut std::os::raw::c_void, _tx: *mut std::os::raw::c_void,
    _mode: std::os::raw::c_int, config: AppLayerTxConfig
) {
    let tx = cast_pointer!(_tx, DNSTransaction);
    let state = cast_pointer!(_state, DNSState);
    if let Some(request) = &tx.request {
        if state.config.is_none() {
            state.config = Some(ConfigTracker::new());
        }
        if let Some(ref mut tracker) = &mut state.config {
            tracker.add(request.header.tx_id, config);
        }
    }
}

#[no_mangle]
pub unsafe extern "C" fn rs_dns_udp_register_parser() {
    let default_port = std::ffi::CString::new("[53]").unwrap();
    let parser = RustParser{
        name: b"dns\0".as_ptr() as *const std::os::raw::c_char,
        default_port: default_port.as_ptr(),
        ipproto: IPPROTO_UDP,
        probe_ts: Some(rs_dns_probe),
        probe_tc: Some(rs_dns_probe),
        min_depth: 0,
        max_depth: std::mem::size_of::<DNSHeader>() as u16,
        state_new: rs_dns_state_new,
        state_free: rs_dns_state_free,
        tx_free: rs_dns_state_tx_free,
        parse_ts: rs_dns_parse_request,
        parse_tc: rs_dns_parse_response,
        get_tx_count: rs_dns_state_get_tx_count,
        get_tx: rs_dns_state_get_tx,
        tx_comp_st_ts: 1,
        tx_comp_st_tc: 1,
        tx_get_progress: rs_dns_tx_get_alstate_progress,
        get_eventinfo: Some(DNSEvent::get_event_info),
        get_eventinfo_byid: Some(DNSEvent::get_event_info_by_id),
        localstorage_new: None,
        localstorage_free: None,
        get_files: None,
        get_tx_iterator: Some(crate::applayer::state_get_tx_iterator::<DNSState, DNSTransaction>),
        get_tx_data: rs_dns_state_get_tx_data,
        apply_tx_config: Some(rs_dns_apply_tx_config),
        flags: APP_LAYER_PARSER_OPT_UNIDIR_TXS,
        truncate: None,
        get_frame_id_by_name: Some(DnsFrameType::ffi_id_from_name),
        get_frame_name_by_id: Some(DnsFrameType::ffi_name_from_id),
    };

    let ip_proto_str = CString::new("udp").unwrap();
    if AppLayerProtoDetectConfProtoDetectionEnabled(ip_proto_str.as_ptr(), parser.name) != 0 {
        let alproto = AppLayerRegisterProtocolDetection(&parser, 1);
        ALPROTO_DNS = alproto;
        if AppLayerParserConfParserEnabled(ip_proto_str.as_ptr(), parser.name) != 0 {
            let _ = AppLayerRegisterParser(&parser, alproto);
        }
    }
}

#[no_mangle]
pub unsafe extern "C" fn rs_dns_tcp_register_parser() {
    let default_port = std::ffi::CString::new("53").unwrap();
    let parser = RustParser{
        name: b"dns\0".as_ptr() as *const std::os::raw::c_char,
        default_port: default_port.as_ptr(),
        ipproto: IPPROTO_TCP,
        probe_ts: Some(rs_dns_probe_tcp),
        probe_tc: Some(rs_dns_probe_tcp),
        min_depth: 0,
        max_depth: std::mem::size_of::<DNSHeader>() as u16 + 2,
        state_new: rs_dns_state_new,
        state_free: rs_dns_state_free,
        tx_free: rs_dns_state_tx_free,
        parse_ts: rs_dns_parse_request_tcp,
        parse_tc: rs_dns_parse_response_tcp,
        get_tx_count: rs_dns_state_get_tx_count,
        get_tx: rs_dns_state_get_tx,
        tx_comp_st_ts: 1,
        tx_comp_st_tc: 1,
        tx_get_progress: rs_dns_tx_get_alstate_progress,
        get_eventinfo: Some(DNSEvent::get_event_info),
        get_eventinfo_byid: Some(DNSEvent::get_event_info_by_id),
        localstorage_new: None,
        localstorage_free: None,
        get_files: None,
        get_tx_iterator: Some(crate::applayer::state_get_tx_iterator::<DNSState, DNSTransaction>),
        get_tx_data: rs_dns_state_get_tx_data,
        apply_tx_config: Some(rs_dns_apply_tx_config),
        flags: APP_LAYER_PARSER_OPT_ACCEPT_GAPS | APP_LAYER_PARSER_OPT_UNIDIR_TXS,
        truncate: None,
        get_frame_id_by_name: Some(DnsFrameType::ffi_id_from_name),
        get_frame_name_by_id: Some(DnsFrameType::ffi_name_from_id),
    };

    let ip_proto_str = CString::new("tcp").unwrap();
    if AppLayerProtoDetectConfProtoDetectionEnabled(ip_proto_str.as_ptr(), parser.name) != 0 {
        let alproto = AppLayerRegisterProtocolDetection(&parser, 1);
        ALPROTO_DNS = alproto;
        if AppLayerParserConfParserEnabled(ip_proto_str.as_ptr(), parser.name) != 0 {
            let _ = AppLayerRegisterParser(&parser, alproto);
        }
    }
}

#[cfg(test)]
mod tests {

    use super::*;

    #[test]
    fn test_dns_parse_request_tcp_valid() {
        // A UDP DNS request with the DNS payload starting at byte 42.
        // From pcap: https://github.com/jasonish/suricata-verify/blob/7cc0e1bd0a5249b52e6e87d82d57c0b6aaf75fce/dns-udp-dig-a-www-suricata-ids-org/dig-a-www.suricata-ids.org.pcap
        let buf: &[u8] = &[
            0x00, 0x15, 0x17, 0x0d, 0x06, 0xf7, 0xd8, 0xcb, /* ........ */
            0x8a, 0xed, 0xa1, 0x46, 0x08, 0x00, 0x45, 0x00, /* ...F..E. */
            0x00, 0x4d, 0x23, 0x11, 0x00, 0x00, 0x40, 0x11, /* .M#...@. */
            0x41, 0x64, 0x0a, 0x10, 0x01, 0x0b, 0x0a, 0x10, /* Ad...... */
            0x01, 0x01, 0xa3, 0x4d, 0x00, 0x35, 0x00, 0x39, /* ...M.5.9 */
            0xb2, 0xb3, 0x8d, 0x32, 0x01, 0x20, 0x00, 0x01, /* ...2. .. */
            0x00, 0x00, 0x00, 0x00, 0x00, 0x01, 0x03, 0x77, /* .......w */
            0x77, 0x77, 0x0c, 0x73, 0x75, 0x72, 0x69, 0x63, /* ww.suric */
            0x61, 0x74, 0x61, 0x2d, 0x69, 0x64, 0x73, 0x03, /* ata-ids. */
            0x6f, 0x72, 0x67, 0x00, 0x00, 0x01, 0x00, 0x01, /* org..... */
            0x00, 0x00, 0x29, 0x10, 0x00, 0x00, 0x00, 0x00, /* ..)..... */
            0x00, 0x00, 0x00                                /* ... */
        ];

        // The DNS payload starts at offset 42.
        let dns_payload = &buf[42..];

        // Make a TCP DNS request payload.
        let mut request = Vec::new();
        request.push(((dns_payload.len() as u16) >> 8) as u8);
        request.push(((dns_payload.len() as u16) & 0xff) as u8);
        request.extend(dns_payload);

        let mut state = DNSState::new();
        assert_eq!(
            AppLayerResult::ok(),
            state.parse_request_tcp(std::ptr::null(), StreamSlice::from_slice(&request, STREAM_TOSERVER, 0))
        );
    }

    #[test]
    fn test_dns_parse_request_tcp_short_payload() {
        // A UDP DNS request with the DNS payload starting at byte 42.
        // From pcap: https://github.com/jasonish/suricata-verify/blob/7cc0e1bd0a5249b52e6e87d82d57c0b6aaf75fce/dns-udp-dig-a-www-suricata-ids-org/dig-a-www.suricata-ids.org.pcap
        let buf: &[u8] = &[
            0x00, 0x15, 0x17, 0x0d, 0x06, 0xf7, 0xd8, 0xcb, /* ........ */
            0x8a, 0xed, 0xa1, 0x46, 0x08, 0x00, 0x45, 0x00, /* ...F..E. */
            0x00, 0x4d, 0x23, 0x11, 0x00, 0x00, 0x40, 0x11, /* .M#...@. */
            0x41, 0x64, 0x0a, 0x10, 0x01, 0x0b, 0x0a, 0x10, /* Ad...... */
            0x01, 0x01, 0xa3, 0x4d, 0x00, 0x35, 0x00, 0x39, /* ...M.5.9 */
            0xb2, 0xb3, 0x8d, 0x32, 0x01, 0x20, 0x00, 0x01, /* ...2. .. */
            0x00, 0x00, 0x00, 0x00, 0x00, 0x01, 0x03, 0x77, /* .......w */
            0x77, 0x77, 0x0c, 0x73, 0x75, 0x72, 0x69, 0x63, /* ww.suric */
            0x61, 0x74, 0x61, 0x2d, 0x69, 0x64, 0x73, 0x03, /* ata-ids. */
            0x6f, 0x72, 0x67, 0x00, 0x00, 0x01, 0x00, 0x01, /* org..... */
            0x00, 0x00, 0x29, 0x10, 0x00, 0x00, 0x00, 0x00, /* ..)..... */
            0x00, 0x00, 0x00                                /* ... */
        ];

        // The DNS payload starts at offset 42.
        let dns_payload = &buf[42..];

        // Make a TCP DNS request payload but with the length 1 larger
        // than the available data.
        let mut request = Vec::new();
        request.push(((dns_payload.len() as u16) >> 8) as u8);
        request.push(((dns_payload.len() as u16) & 0xff) as u8 + 1);
        request.extend(dns_payload);

        let mut state = DNSState::new();
        assert_eq!(
            AppLayerResult::incomplete(0, 52),
            state.parse_request_tcp(std::ptr::null(), StreamSlice::from_slice(&request, STREAM_TOSERVER, 0))
        );
    }

    #[test]
    fn test_dns_parse_response_tcp_valid() {
        // A UDP DNS response with the DNS payload starting at byte 42.
        // From pcap: https://github.com/jasonish/suricata-verify/blob/7cc0e1bd0a5249b52e6e87d82d57c0b6aaf75fce/dns-udp-dig-a-www-suricata-ids-org/dig-a-www.suricata-ids.org.pcap
        let buf: &[u8] = &[
            0xd8, 0xcb, 0x8a, 0xed, 0xa1, 0x46, 0x00, 0x15, /* .....F.. */
            0x17, 0x0d, 0x06, 0xf7, 0x08, 0x00, 0x45, 0x00, /* ......E. */
            0x00, 0x80, 0x65, 0x4e, 0x40, 0x00, 0x40, 0x11, /* ..eN@.@. */
            0xbe, 0xf3, 0x0a, 0x10, 0x01, 0x01, 0x0a, 0x10, /* ........ */
            0x01, 0x0b, 0x00, 0x35, 0xa3, 0x4d, 0x00, 0x6c, /* ...5.M.l */
            0x8d, 0x8c, 0x8d, 0x32, 0x81, 0xa0, 0x00, 0x01, /* ...2.... */
            0x00, 0x03, 0x00, 0x00, 0x00, 0x00, 0x03, 0x77, /* .......w */
            0x77, 0x77, 0x0c, 0x73, 0x75, 0x72, 0x69, 0x63, /* ww.suric */
            0x61, 0x74, 0x61, 0x2d, 0x69, 0x64, 0x73, 0x03, /* ata-ids. */
            0x6f, 0x72, 0x67, 0x00, 0x00, 0x01, 0x00, 0x01, /* org..... */
            0xc0, 0x0c, 0x00, 0x05, 0x00, 0x01, 0x00, 0x00, /* ........ */
            0x0d, 0xd8, 0x00, 0x12, 0x0c, 0x73, 0x75, 0x72, /* .....sur */
            0x69, 0x63, 0x61, 0x74, 0x61, 0x2d, 0x69, 0x64, /* icata-id */
            0x73, 0x03, 0x6f, 0x72, 0x67, 0x00, 0xc0, 0x32, /* s.org..2 */
            0x00, 0x01, 0x00, 0x01, 0x00, 0x00, 0x00, 0xf4, /* ........ */
            0x00, 0x04, 0xc0, 0x00, 0x4e, 0x18, 0xc0, 0x32, /* ....N..2 */
            0x00, 0x01, 0x00, 0x01, 0x00, 0x00, 0x00, 0xf4, /* ........ */
            0x00, 0x04, 0xc0, 0x00, 0x4e, 0x19              /* ....N. */
        ];

        // The DNS payload starts at offset 42.
        let dns_payload = &buf[42..];

        // Make a TCP DNS response payload.
        let mut request = Vec::new();
        request.push(((dns_payload.len() as u16) >> 8) as u8);
        request.push(((dns_payload.len() as u16) & 0xff) as u8);
        request.extend(dns_payload);

        let mut state = DNSState::new();
        assert_eq!(
            AppLayerResult::ok(),
            state.parse_response_tcp(std::ptr::null(), StreamSlice::from_slice(&request, STREAM_TOCLIENT, 0))
        );
    }

    // Test that a TCP DNS payload won't be parsed if there is not
    // enough data.
    #[test]
    fn test_dns_parse_response_tcp_short_payload() {
        // A UDP DNS response with the DNS payload starting at byte 42.
        // From pcap: https://github.com/jasonish/suricata-verify/blob/7cc0e1bd0a5249b52e6e87d82d57c0b6aaf75fce/dns-udp-dig-a-www-suricata-ids-org/dig-a-www.suricata-ids.org.pcap
        let buf: &[u8] = &[
            0xd8, 0xcb, 0x8a, 0xed, 0xa1, 0x46, 0x00, 0x15, /* .....F.. */
            0x17, 0x0d, 0x06, 0xf7, 0x08, 0x00, 0x45, 0x00, /* ......E. */
            0x00, 0x80, 0x65, 0x4e, 0x40, 0x00, 0x40, 0x11, /* ..eN@.@. */
            0xbe, 0xf3, 0x0a, 0x10, 0x01, 0x01, 0x0a, 0x10, /* ........ */
            0x01, 0x0b, 0x00, 0x35, 0xa3, 0x4d, 0x00, 0x6c, /* ...5.M.l */
            0x8d, 0x8c, 0x8d, 0x32, 0x81, 0xa0, 0x00, 0x01, /* ...2.... */
            0x00, 0x03, 0x00, 0x00, 0x00, 0x00, 0x03, 0x77, /* .......w */
            0x77, 0x77, 0x0c, 0x73, 0x75, 0x72, 0x69, 0x63, /* ww.suric */
            0x61, 0x74, 0x61, 0x2d, 0x69, 0x64, 0x73, 0x03, /* ata-ids. */
            0x6f, 0x72, 0x67, 0x00, 0x00, 0x01, 0x00, 0x01, /* org..... */
            0xc0, 0x0c, 0x00, 0x05, 0x00, 0x01, 0x00, 0x00, /* ........ */
            0x0d, 0xd8, 0x00, 0x12, 0x0c, 0x73, 0x75, 0x72, /* .....sur */
            0x69, 0x63, 0x61, 0x74, 0x61, 0x2d, 0x69, 0x64, /* icata-id */
            0x73, 0x03, 0x6f, 0x72, 0x67, 0x00, 0xc0, 0x32, /* s.org..2 */
            0x00, 0x01, 0x00, 0x01, 0x00, 0x00, 0x00, 0xf4, /* ........ */
            0x00, 0x04, 0xc0, 0x00, 0x4e, 0x18, 0xc0, 0x32, /* ....N..2 */
            0x00, 0x01, 0x00, 0x01, 0x00, 0x00, 0x00, 0xf4, /* ........ */
            0x00, 0x04, 0xc0, 0x00, 0x4e, 0x19              /* ....N. */
        ];

        // The DNS payload starts at offset 42.
        let dns_payload = &buf[42..];

        // Make a TCP DNS response payload, but make the length 1 byte
        // larger than the actual size.
        let mut request = Vec::new();
        request.push(((dns_payload.len() as u16) >> 8) as u8);
        request.push((((dns_payload.len() as u16) & 0xff) + 1) as u8);
        request.extend(dns_payload);

        let mut state = DNSState::new();
        assert_eq!(
            AppLayerResult::incomplete(0, 103),
            state.parse_response_tcp(std::ptr::null(), StreamSlice::from_slice(&request, STREAM_TOCLIENT, 0))
        );
    }

    // Port of the C RustDNSUDPParserTest02 unit test.
    #[test]
    fn test_dns_udp_parser_test_01() {
        /* query: abcdefghijk.com
         * TTL: 86400
         * serial 20130422 refresh 28800 retry 7200 exp 604800 min ttl 86400
         * ns, hostmaster */
        let buf: &[u8] = &[
            0x00, 0x3c, 0x85, 0x00, 0x00, 0x01, 0x00, 0x00,
            0x00, 0x01, 0x00, 0x00, 0x0b, 0x61, 0x62, 0x63,
            0x64, 0x65, 0x66, 0x67, 0x68, 0x69, 0x6a, 0x6b,
            0x03, 0x63, 0x6f, 0x6d, 0x00, 0x00, 0x0f, 0x00,
            0x01, 0x00, 0x00, 0x06, 0x00, 0x01, 0x00, 0x01,
            0x51, 0x80, 0x00, 0x25, 0x02, 0x6e, 0x73, 0x00,
            0x0a, 0x68, 0x6f, 0x73, 0x74, 0x6d, 0x61, 0x73,
            0x74, 0x65, 0x72, 0xc0, 0x2f, 0x01, 0x33, 0x2a,
            0x76, 0x00, 0x00, 0x70, 0x80, 0x00, 0x00, 0x1c,
            0x20, 0x00, 0x09, 0x3a, 0x80, 0x00, 0x01, 0x51,
            0x80,
        ];
        let mut state = DNSState::new();
        assert!(state.parse_response(buf));
    }

    // Port of the C RustDNSUDPParserTest02 unit test.
    #[test]
    fn test_dns_udp_parser_test_02() {
        let buf: &[u8] = &[
            0x6D,0x08,0x84,0x80,0x00,0x01,0x00,0x08,0x00,0x00,0x00,0x01,0x03,0x57,0x57,0x57,
            0x04,0x54,0x54,0x54,0x54,0x03,0x56,0x56,0x56,0x03,0x63,0x6F,0x6D,0x02,0x79,0x79,
            0x00,0x00,0x01,0x00,0x01,0xC0,0x0C,0x00,0x05,0x00,0x01,0x00,0x00,0x0E,0x10,0x00,
            0x02,0xC0,0x0C,0xC0,0x31,0x00,0x05,0x00,0x01,0x00,0x00,0x0E,0x10,0x00,0x02,0xC0,
            0x31,0xC0,0x3F,0x00,0x05,0x00,0x01,0x00,0x00,0x0E,0x10,0x00,0x02,0xC0,0x3F,0xC0,
            0x4D,0x00,0x05,0x00,0x01,0x00,0x00,0x0E,0x10,0x00,0x02,0xC0,0x4D,0xC0,0x5B,0x00,
            0x05,0x00,0x01,0x00,0x00,0x0E,0x10,0x00,0x02,0xC0,0x5B,0xC0,0x69,0x00,0x05,0x00,
            0x01,0x00,0x00,0x0E,0x10,0x00,0x02,0xC0,0x69,0xC0,0x77,0x00,0x05,0x00,0x01,0x00,
            0x00,0x0E,0x10,0x00,0x02,0xC0,0x77,0xC0,0x85,0x00,0x05,0x00,0x01,0x00,0x00,0x0E,
            0x10,0x00,0x02,0xC0,0x85,0x00,0x00,0x29,0x05,0x00,0x00,0x00,0x00,0x00,0x00,0x00,
        ];
        let mut state = DNSState::new();
        assert!(state.parse_response(buf));
    }

    // Port of the C RustDNSUDPParserTest03 unit test.
    #[test]
    fn test_dns_udp_parser_test_03() {
        let buf: &[u8] = &[
            0x6F,0xB4,0x84,0x80,0x00,0x01,0x00,0x02,0x00,0x02,0x00,0x03,0x03,0x57,0x57,0x77,
            0x0B,0x56,0x56,0x56,0x56,0x56,0x56,0x56,0x56,0x56,0x56,0x56,0x03,0x55,0x55,0x55,
            0x02,0x79,0x79,0x00,0x00,0x01,0x00,0x01,0xC0,0x0C,0x00,0x05,0x00,0x01,0x00,0x00,
            0x0E,0x10,0x00,0x02,0xC0,0x10,0xC0,0x34,0x00,0x01,0x00,0x01,0x00,0x00,0x0E,0x10,
            0x00,0x04,0xC3,0xEA,0x04,0x19,0xC0,0x34,0x00,0x02,0x00,0x01,0x00,0x00,0x0E,0x10,
            0x00,0x0A,0x03,0x6E,0x73,0x31,0x03,0x61,0x67,0x62,0xC0,0x20,0xC0,0x46,0x00,0x02,
            0x00,0x01,0x00,0x00,0x0E,0x10,0x00,0x06,0x03,0x6E,0x73,0x32,0xC0,0x56,0xC0,0x52,
            0x00,0x01,0x00,0x01,0x00,0x00,0x0E,0x10,0x00,0x04,0xC3,0xEA,0x04,0x0A,0xC0,0x68,
            0x00,0x01,0x00,0x01,0x00,0x00,0x0E,0x10,0x00,0x04,0xC3,0xEA,0x05,0x14,0x00,0x00,
            0x29,0x05,0x00,0x00,0x00,0x00,0x00,0x00,0x00
        ];
        let mut state = DNSState::new();
        assert!(state.parse_response(buf));
    }

    // Port of the C RustDNSUDPParserTest04 unit test.
    //
    // Test the TXT records in an answer.
    #[test]
    fn test_dns_udp_parser_test_04() {
        let buf: &[u8] = &[
            0xc2,0x2f,0x81,0x80,0x00,0x01,0x00,0x01,0x00,0x01,0x00,0x01,0x0a,0x41,0x41,0x41,
            0x41,0x41,0x4f,0x31,0x6b,0x51,0x41,0x05,0x3d,0x61,0x75,0x74,0x68,0x03,0x73,0x72,
            0x76,0x06,0x74,0x75,0x6e,0x6e,0x65,0x6c,0x03,0x63,0x6f,0x6d,0x00,0x00,0x10,0x00,
            0x01,
            /* answer record start */
            0xc0,0x0c,0x00,0x10,0x00,0x01,0x00,0x00,0x00,0x03,0x00,0x22,
            /* txt record starts: */
            0x20, /* <txt len 32 */  0x41,0x68,0x76,0x4d,0x41,0x41,0x4f,0x31,0x6b,0x41,0x46,
            0x45,0x35,0x54,0x45,0x39,0x51,0x54,0x6a,0x46,0x46,0x4e,0x30,0x39,0x52,0x4e,0x31,
            0x6c,0x59,0x53,0x44,0x6b,0x00, /* <txt len 0 */   0xc0,0x1d,0x00,0x02,0x00,0x01,
            0x00,0x09,0x3a,0x80,0x00,0x09,0x06,0x69,0x6f,0x64,0x69,0x6e,0x65,0xc0,0x21,0xc0,
            0x6b,0x00,0x01,0x00,0x01,0x00,0x09,0x3a,0x80,0x00,0x04,0x0a,0x1e,0x1c,0x5f
        ];
        let mut state = DNSState::new();
        assert!(state.parse_response(buf));
    }

    // Port of the C RustDNSUDPParserTest05 unit test.
    //
    // Test TXT records in answer with a bad length.
    #[test]
    fn test_dns_udp_parser_test_05() {
        let buf: &[u8] = &[
            0xc2,0x2f,0x81,0x80,0x00,0x01,0x00,0x01,0x00,0x01,0x00,0x01,0x0a,0x41,0x41,0x41,
            0x41,0x41,0x4f,0x31,0x6b,0x51,0x41,0x05,0x3d,0x61,0x75,0x74,0x68,0x03,0x73,0x72,
            0x76,0x06,0x74,0x75,0x6e,0x6e,0x65,0x6c,0x03,0x63,0x6f,0x6d,0x00,0x00,0x10,0x00,
            0x01,
            /* answer record start */
            0xc0,0x0c,0x00,0x10,0x00,0x01,0x00,0x00,0x00,0x03,0x00,0x22,
            /* txt record starts: */
            0x40, /* <txt len 64 */  0x41,0x68,0x76,0x4d,0x41,0x41,0x4f,0x31,0x6b,0x41,0x46,
            0x45,0x35,0x54,0x45,0x39,0x51,0x54,0x6a,0x46,0x46,0x4e,0x30,0x39,0x52,0x4e,0x31,
            0x6c,0x59,0x53,0x44,0x6b,0x00, /* <txt len 0 */   0xc0,0x1d,0x00,0x02,0x00,0x01,
            0x00,0x09,0x3a,0x80,0x00,0x09,0x06,0x69,0x6f,0x64,0x69,0x6e,0x65,0xc0,0x21,0xc0,
            0x6b,0x00,0x01,0x00,0x01,0x00,0x09,0x3a,0x80,0x00,0x04,0x0a,0x1e,0x1c,0x5f
        ];
        let mut state = DNSState::new();
        assert!(!state.parse_response(buf));
    }

    // Port of the C RustDNSTCPParserTestMultiRecord unit test.
    #[test]
    fn test_dns_tcp_parser_multi_record() {
        let buf: &[u8] = &[
            0x00, 0x1e, 0x00, 0x00, 0x01, 0x00, 0x00, 0x01,
            0x00, 0x00, 0x00, 0x00, 0x00, 0x00, 0x01, 0x30,
            0x06, 0x67, 0x6f, 0x6f, 0x67, 0x6c, 0x65, 0x03,
            0x63, 0x6f, 0x6d, 0x00, 0x00, 0x01, 0x00, 0x01,
            0x00, 0x1e, 0x00, 0x01, 0x01, 0x00, 0x00, 0x01,
            0x00, 0x00, 0x00, 0x00, 0x00, 0x00, 0x01, 0x31,
            0x06, 0x67, 0x6f, 0x6f, 0x67, 0x6c, 0x65, 0x03,
            0x63, 0x6f, 0x6d, 0x00, 0x00, 0x01, 0x00, 0x01,
            0x00, 0x1e, 0x00, 0x02, 0x01, 0x00, 0x00, 0x01,
            0x00, 0x00, 0x00, 0x00, 0x00, 0x00, 0x01, 0x32,
            0x06, 0x67, 0x6f, 0x6f, 0x67, 0x6c, 0x65, 0x03,
            0x63, 0x6f, 0x6d, 0x00, 0x00, 0x01, 0x00, 0x01,
            0x00, 0x1e, 0x00, 0x03, 0x01, 0x00, 0x00, 0x01,
            0x00, 0x00, 0x00, 0x00, 0x00, 0x00, 0x01, 0x33,
            0x06, 0x67, 0x6f, 0x6f, 0x67, 0x6c, 0x65, 0x03,
            0x63, 0x6f, 0x6d, 0x00, 0x00, 0x01, 0x00, 0x01,
            0x00, 0x1e, 0x00, 0x04, 0x01, 0x00, 0x00, 0x01,
            0x00, 0x00, 0x00, 0x00, 0x00, 0x00, 0x01, 0x34,
            0x06, 0x67, 0x6f, 0x6f, 0x67, 0x6c, 0x65, 0x03,
            0x63, 0x6f, 0x6d, 0x00, 0x00, 0x01, 0x00, 0x01,
            0x00, 0x1e, 0x00, 0x05, 0x01, 0x00, 0x00, 0x01,
            0x00, 0x00, 0x00, 0x00, 0x00, 0x00, 0x01, 0x35,
            0x06, 0x67, 0x6f, 0x6f, 0x67, 0x6c, 0x65, 0x03,
            0x63, 0x6f, 0x6d, 0x00, 0x00, 0x01, 0x00, 0x01,
            0x00, 0x1e, 0x00, 0x06, 0x01, 0x00, 0x00, 0x01,
            0x00, 0x00, 0x00, 0x00, 0x00, 0x00, 0x01, 0x36,
            0x06, 0x67, 0x6f, 0x6f, 0x67, 0x6c, 0x65, 0x03,
            0x63, 0x6f, 0x6d, 0x00, 0x00, 0x01, 0x00, 0x01,
            0x00, 0x1e, 0x00, 0x07, 0x01, 0x00, 0x00, 0x01,
            0x00, 0x00, 0x00, 0x00, 0x00, 0x00, 0x01, 0x37,
            0x06, 0x67, 0x6f, 0x6f, 0x67, 0x6c, 0x65, 0x03,
            0x63, 0x6f, 0x6d, 0x00, 0x00, 0x01, 0x00, 0x01,
            0x00, 0x1e, 0x00, 0x08, 0x01, 0x00, 0x00, 0x01,
            0x00, 0x00, 0x00, 0x00, 0x00, 0x00, 0x01, 0x38,
            0x06, 0x67, 0x6f, 0x6f, 0x67, 0x6c, 0x65, 0x03,
            0x63, 0x6f, 0x6d, 0x00, 0x00, 0x01, 0x00, 0x01,
            0x00, 0x1e, 0x00, 0x09, 0x01, 0x00, 0x00, 0x01,
            0x00, 0x00, 0x00, 0x00, 0x00, 0x00, 0x01, 0x39,
            0x06, 0x67, 0x6f, 0x6f, 0x67, 0x6c, 0x65, 0x03,
            0x63, 0x6f, 0x6d, 0x00, 0x00, 0x01, 0x00, 0x01,
            0x00, 0x1f, 0x00, 0x0a, 0x01, 0x00, 0x00, 0x01,
            0x00, 0x00, 0x00, 0x00, 0x00, 0x00, 0x02, 0x31,
            0x30, 0x06, 0x67, 0x6f, 0x6f, 0x67, 0x6c, 0x65,
            0x03, 0x63, 0x6f, 0x6d, 0x00, 0x00, 0x01, 0x00,
            0x01, 0x00, 0x1f, 0x00, 0x0b, 0x01, 0x00, 0x00,
            0x01, 0x00, 0x00, 0x00, 0x00, 0x00, 0x00, 0x02,
            0x31, 0x31, 0x06, 0x67, 0x6f, 0x6f, 0x67, 0x6c,
            0x65, 0x03, 0x63, 0x6f, 0x6d, 0x00, 0x00, 0x01,
            0x00, 0x01, 0x00, 0x1f, 0x00, 0x0c, 0x01, 0x00,
            0x00, 0x01, 0x00, 0x00, 0x00, 0x00, 0x00, 0x00,
            0x02, 0x31, 0x32, 0x06, 0x67, 0x6f, 0x6f, 0x67,
            0x6c, 0x65, 0x03, 0x63, 0x6f, 0x6d, 0x00, 0x00,
            0x01, 0x00, 0x01, 0x00, 0x1f, 0x00, 0x0d, 0x01,
            0x00, 0x00, 0x01, 0x00, 0x00, 0x00, 0x00, 0x00,
            0x00, 0x02, 0x31, 0x33, 0x06, 0x67, 0x6f, 0x6f,
            0x67, 0x6c, 0x65, 0x03, 0x63, 0x6f, 0x6d, 0x00,
            0x00, 0x01, 0x00, 0x01, 0x00, 0x1f, 0x00, 0x0e,
            0x01, 0x00, 0x00, 0x01, 0x00, 0x00, 0x00, 0x00,
            0x00, 0x00, 0x02, 0x31, 0x34, 0x06, 0x67, 0x6f,
            0x6f, 0x67, 0x6c, 0x65, 0x03, 0x63, 0x6f, 0x6d,
            0x00, 0x00, 0x01, 0x00, 0x01, 0x00, 0x1f, 0x00,
            0x0f, 0x01, 0x00, 0x00, 0x01, 0x00, 0x00, 0x00,
            0x00, 0x00, 0x00, 0x02, 0x31, 0x35, 0x06, 0x67,
            0x6f, 0x6f, 0x67, 0x6c, 0x65, 0x03, 0x63, 0x6f,
            0x6d, 0x00, 0x00, 0x01, 0x00, 0x01, 0x00, 0x1f,
            0x00, 0x10, 0x01, 0x00, 0x00, 0x01, 0x00, 0x00,
            0x00, 0x00, 0x00, 0x00, 0x02, 0x31, 0x36, 0x06,
            0x67, 0x6f, 0x6f, 0x67, 0x6c, 0x65, 0x03, 0x63,
            0x6f, 0x6d, 0x00, 0x00, 0x01, 0x00, 0x01, 0x00,
            0x1f, 0x00, 0x11, 0x01, 0x00, 0x00, 0x01, 0x00,
            0x00, 0x00, 0x00, 0x00, 0x00, 0x02, 0x31, 0x37,
            0x06, 0x67, 0x6f, 0x6f, 0x67, 0x6c, 0x65, 0x03,
            0x63, 0x6f, 0x6d, 0x00, 0x00, 0x01, 0x00, 0x01,
            0x00, 0x1f, 0x00, 0x12, 0x01, 0x00, 0x00, 0x01,
            0x00, 0x00, 0x00, 0x00, 0x00, 0x00, 0x02, 0x31,
            0x38, 0x06, 0x67, 0x6f, 0x6f, 0x67, 0x6c, 0x65,
            0x03, 0x63, 0x6f, 0x6d, 0x00, 0x00, 0x01, 0x00,
            0x01, 0x00, 0x1f, 0x00, 0x13, 0x01, 0x00, 0x00,
            0x01, 0x00, 0x00, 0x00, 0x00, 0x00, 0x00, 0x02,
            0x31, 0x39, 0x06, 0x67, 0x6f, 0x6f, 0x67, 0x6c,
            0x65, 0x03, 0x63, 0x6f, 0x6d, 0x00, 0x00, 0x01,
            0x00, 0x01
        ];

        // A NULL flow.
        let flow = std::ptr::null();

        let mut state = DNSState::new();
        assert_eq!(
            AppLayerResult::ok(),
            state.parse_request_tcp(flow, StreamSlice::from_slice(buf, STREAM_TOSERVER, 0))
        );
    }

    #[test]
    fn test_dns_tcp_parser_split_payload() {
        // A NULL flow.
        let flow = std::ptr::null();

        /* incomplete payload */
        let buf1: &[u8] = &[
            0x00, 0x1c, 0x10, 0x32, 0x01, 0x00, 0x00, 0x01,
            0x00, 0x00, 0x00, 0x00, 0x00, 0x00
        ];
        /* complete payload plus the start of a new payload */
        let buf2: &[u8] = &[
            0x00, 0x1c, 0x10, 0x32, 0x01, 0x00, 0x00, 0x01,
            0x00, 0x00, 0x00, 0x00, 0x00, 0x00,
            0x06, 0x67, 0x6F, 0x6F, 0x67, 0x6C, 0x65, 0x03,
            0x63, 0x6F, 0x6D, 0x00, 0x00, 0x10, 0x00, 0x01,

            // next.
            0x00, 0x1c, 0x10, 0x32, 0x01, 0x00, 0x00, 0x01,
            0x00, 0x00, 0x00, 0x00, 0x00, 0x00,
        ];

        /* and the complete payload again with no trailing data. */
        let buf3: &[u8] = &[
            0x00, 0x1c, 0x10, 0x32, 0x01, 0x00, 0x00, 0x01,
            0x00, 0x00, 0x00, 0x00, 0x00, 0x00,
            0x06, 0x67, 0x6F, 0x6F, 0x67, 0x6C, 0x65, 0x03,
            0x63, 0x6F, 0x6D, 0x00, 0x00, 0x10, 0x00, 0x01,
        ];

        let mut state = DNSState::new();
        assert_eq!(
            AppLayerResult::incomplete(0, 30),
            state.parse_request_tcp(flow, StreamSlice::from_slice(buf1, STREAM_TOSERVER, 0))
        );
        assert_eq!(
            AppLayerResult::incomplete(30, 30),
            state.parse_request_tcp(flow, StreamSlice::from_slice(buf2, STREAM_TOSERVER, 0))
        );
        assert_eq!(
            AppLayerResult::ok(),
            state.parse_request_tcp(flow, StreamSlice::from_slice(buf3, STREAM_TOSERVER, 0))
        );
    }

    #[test]
    fn test_dns_event_from_id() {
        assert_eq!(DNSEvent::from_id(0), Some(DNSEvent::MalformedData));
        assert_eq!(DNSEvent::from_id(3), Some(DNSEvent::ZFlagSet));
        assert_eq!(DNSEvent::from_id(9), None);
    }

    #[test]
    fn test_dns_event_to_cstring() {
        assert_eq!(DNSEvent::MalformedData.to_cstring(), "malformed_data\0");
    }

    #[test]
    fn test_dns_event_from_string() {
        let name = "malformed_data";
        let event = DNSEvent::from_string(&name).unwrap();
        assert_eq!(event, DNSEvent::MalformedData);
        assert_eq!(event.to_cstring(), format!("{}\0", name));
    }
}<|MERGE_RESOLUTION|>--- conflicted
+++ resolved
@@ -437,13 +437,8 @@
 
     fn parse_request_udp(&mut self, flow: *const core::Flow, stream_slice: StreamSlice) -> bool {
         let input = stream_slice.as_slice();
-<<<<<<< HEAD
-        let _pdu = Frame::new_ts(flow, &stream_slice, input, input.len() as i64, DnsFrameType::Pdu as u8);
+        let _pdu = Frame::new(flow, &stream_slice, input, input.len() as i64, DnsFrameType::Pdu as u8);
         self.parse_request(input, false)
-=======
-        let _pdu = Frame::new(flow, &stream_slice, input, input.len() as i64, DnsFrameType::Pdu as u8);
-        self.parse_request(input)
->>>>>>> f3d3274e
     }
 
     fn parse_response_udp(&mut self, flow: *const core::Flow, stream_slice: StreamSlice) -> bool {
@@ -525,13 +520,8 @@
                         cur_i.len(), size + 2);
             if size > 0 && cur_i.len() >= size + 2 {
                 let msg = &cur_i[2..(size + 2)];
-<<<<<<< HEAD
-                let _pdu = Frame::new_ts(flow, &stream_slice, msg, msg.len() as i64, DnsFrameType::Pdu as u8);
+                let _pdu = Frame::new(flow, &stream_slice, msg, msg.len() as i64, DnsFrameType::Pdu as u8);
                 if self.parse_request(msg, true) {
-=======
-                let _pdu = Frame::new(flow, &stream_slice, msg, msg.len() as i64, DnsFrameType::Pdu as u8);
-                if self.parse_request(msg) {
->>>>>>> f3d3274e
                     cur_i = &cur_i[(size + 2)..];
                     consumed += size  + 2;
                 } else {

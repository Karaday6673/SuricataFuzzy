[package]
name = "suricata"
version = "@PACKAGE_VERSION@"
edition = "2018"

[lib]
crate-type = ["staticlib", "rlib"]
path = "@e_rustdir@/src/lib.rs"
name = "suricata_rust"

[profile.release]
debug = true

[features]
lua = []
lua_int8 = ["lua"]
strict = []
debug = []
debug-validate = []
function-macro = []

[dependencies]
nom = "~5.1.2"
<<<<<<< HEAD
bitflags = "~1.0.4"
=======
bitflags = "~1.2.1"
>>>>>>> def63638
byteorder = "~1.4.2"
uuid = "~0.8.2"
crc = "~1.8.1"
memchr = "~2.2.1"
num = "~0.2.1"
num-derive = "~0.2.5"
num-traits = "~0.2.14"
widestring = "~0.4.3"
flate2 = "~1.0.19"
brotli = "~3.3.0"

<<<<<<< HEAD
=======
sawp-modbus = "~0.4.0"
sawp = "~0.4.0"
>>>>>>> def63638
der-parser = "~4.0.2"
kerberos-parser = "~0.5.0"
ntp-parser = "~0.4.0"
ipsec-parser = "~0.5.0"
snmp-parser = "~0.6.0"
tls-parser = "~0.9.4"
x509-parser = "~0.6.5"
libc = "~0.2.82"
sha2 = "~0.9.2"
digest = "~0.9.0"
sha-1 = "~0.9.2"
md-5 = "~0.9.1"
<<<<<<< HEAD
=======
regex = "~1.4.2"
lazy_static = "~1.4.0"
>>>>>>> def63638

[dev-dependencies]
test-case = "~1.1.0"<|MERGE_RESOLUTION|>--- conflicted
+++ resolved
@@ -21,11 +21,7 @@
 
 [dependencies]
 nom = "~5.1.2"
-<<<<<<< HEAD
-bitflags = "~1.0.4"
-=======
 bitflags = "~1.2.1"
->>>>>>> def63638
 byteorder = "~1.4.2"
 uuid = "~0.8.2"
 crc = "~1.8.1"
@@ -37,11 +33,8 @@
 flate2 = "~1.0.19"
 brotli = "~3.3.0"
 
-<<<<<<< HEAD
-=======
 sawp-modbus = "~0.4.0"
 sawp = "~0.4.0"
->>>>>>> def63638
 der-parser = "~4.0.2"
 kerberos-parser = "~0.5.0"
 ntp-parser = "~0.4.0"
@@ -54,11 +47,8 @@
 digest = "~0.9.0"
 sha-1 = "~0.9.2"
 md-5 = "~0.9.1"
-<<<<<<< HEAD
-=======
 regex = "~1.4.2"
 lazy_static = "~1.4.0"
->>>>>>> def63638
 
 [dev-dependencies]
 test-case = "~1.1.0"
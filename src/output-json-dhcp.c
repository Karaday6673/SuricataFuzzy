--- conflicted
+++ resolved
@@ -73,12 +73,7 @@
 
     rs_dhcp_logger_log(ctx->rs_logger, tx, js);
 
-<<<<<<< HEAD
-    MemBufferReset(thread->buffer);
-    OutputJsonBuilderBuffer(js, thread->file_ctx, &thread->buffer);
-=======
     OutputJsonBuilderBuffer(js, thread->thread);
->>>>>>> def63638
     jb_free(js);
 
     return TM_ECODE_OK;

/* Copyright (C) 2007-2010 Open Information Security Foundation
 *
 * You can copy, redistribute or modify this Program under the terms of
 * the GNU General Public License version 2 as published by the Free
 * Software Foundation.
 *
 * This program is distributed in the hope that it will be useful,
 * but WITHOUT ANY WARRANTY; without even the implied warranty of
 * MERCHANTABILITY or FITNESS FOR A PARTICULAR PURPOSE.  See the
 * GNU General Public License for more details.
 *
 * You should have received a copy of the GNU General Public License
 * version 2 along with this program; if not, write to the Free Software
 * Foundation, Inc., 51 Franklin Street, Fifth Floor, Boston, MA
 * 02110-1301, USA.
 */

/**
 * \file
 *
 * \author Endace Technology Limited - Jason Ish <jason.ish@endace.com>
 *
 * YAML configuration loader.
 */

#include "suricata-common.h"
#include "conf.h"
#include "conf-yaml-loader.h"
#include <yaml.h>
#include "util-path.h"
#include "util-debug.h"
#include "util-unittest.h"

#define YAML_VERSION_MAJOR 1
#define YAML_VERSION_MINOR 1

/* The maximum level of recursion allowed while parsing the YAML
 * file. */
#define RECURSION_LIMIT 128

/* Sometimes we'll have to create a node name on the fly (integer
 * conversion, etc), so this is a default length to allocate that will
 * work most of the time. */
#define DEFAULT_NAME_LEN 16

#define MANGLE_ERRORS_MAX 10
static int mangle_errors = 0;

static char *conf_dirname = NULL;

static int ConfYamlParse(yaml_parser_t *parser, ConfNode *parent, int inseq, int rlevel);

/* Configuration processing states. */
enum conf_state {
    CONF_KEY = 0,
    CONF_VAL,
    CONF_INCLUDE,
};

/**
 * \brief Mangle unsupported characters.
 *
 * \param string A pointer to an null terminated string.
 *
 * \retval none
 */
static void
Mangle(char *string)
{
    char *c;

    while ((c = strchr(string, '_')))
        *c = '-';

    return;
}

/**
 * \brief Set the directory name of the configuration file.
 *
 * \param filename The configuration filename.
 */
static void
ConfYamlSetConfDirname(const char *filename)
{
    char *ep;

    ep = strrchr(filename, '\\');
    if (ep == NULL)
        ep = strrchr(filename, '/');

    if (ep == NULL) {
        conf_dirname = SCStrdup(".");
        if (conf_dirname == NULL) {
               FatalError(SC_ERR_FATAL,
                          "ERROR: Failed to allocate memory while loading configuration.");
        }
    }
    else {
        conf_dirname = SCStrdup(filename);
        if (conf_dirname == NULL) {
               FatalError(SC_ERR_FATAL,
                          "ERROR: Failed to allocate memory while loading configuration.");
        }
        conf_dirname[ep - filename] = '\0';
    }
}

/**
 * \brief Include a file in the configuration.
 *
 * \param parent The configuration node the included configuration will be
 *          placed at.
 * \param filename The filename to include.
 *
 * \retval 0 on success, -1 on failure.
 */
static int
ConfYamlHandleInclude(ConfNode *parent, const char *filename)
{
    yaml_parser_t parser;
    char include_filename[PATH_MAX];
    FILE *file = NULL;
    int ret = -1;

    if (yaml_parser_initialize(&parser) != 1) {
        SCLogError(SC_ERR_CONF_YAML_ERROR, "Failed to initialize YAML parser");
        return -1;
    }

    if (PathIsAbsolute(filename)) {
        strlcpy(include_filename, filename, sizeof(include_filename));
    }
    else {
        snprintf(include_filename, sizeof(include_filename), "%s/%s",
            conf_dirname, filename);
    }

    file = fopen(include_filename, "r");
    if (file == NULL) {
        SCLogError(SC_ERR_FOPEN,
            "Failed to open configuration include file %s: %s",
            include_filename, strerror(errno));
        goto done;
    }

    yaml_parser_set_input_file(&parser, file);

    if (ConfYamlParse(&parser, parent, 0, 0) != 0) {
        SCLogError(SC_ERR_CONF_YAML_ERROR,
            "Failed to include configuration file %s", filename);
        goto done;
    }

    ret = 0;

done:
    yaml_parser_delete(&parser);
    if (file != NULL) {
        fclose(file);
    }

    return ret;
}

/**
 * \brief Parse a YAML layer.
 *
 * \param parser A pointer to an active yaml_parser_t.
 * \param parent The parent configuration node.
 *
 * \retval 0 on success, -1 on failure.
 */
static int
ConfYamlParse(yaml_parser_t *parser, ConfNode *parent, int inseq, int rlevel)
{
    ConfNode *node = parent;
    yaml_event_t event;
    memset(&event, 0, sizeof(event));
    int done = 0;
    int state = 0;
    int seq_idx = 0;
    int retval = 0;

    if (rlevel++ > RECURSION_LIMIT) {
        SCLogError(SC_ERR_CONF_YAML_ERROR, "Recursion limit reached while parsing "
                "configuration file, aborting.");
        return -1;
    }

    while (!done) {
        if (!yaml_parser_parse(parser, &event)) {
            SCLogError(SC_ERR_CONF_YAML_ERROR,
                "Failed to parse configuration file at line %" PRIuMAX ": %s\n",
                (uintmax_t)parser->problem_mark.line, parser->problem);
            retval = -1;
            break;
        }

        if (event.type == YAML_DOCUMENT_START_EVENT) {
            SCLogDebug("event.type=YAML_DOCUMENT_START_EVENT; state=%d", state);
            /* Verify YAML version - its more likely to be a valid
             * Suricata configuration file if the version is
             * correct. */
            yaml_version_directive_t *ver =
                event.data.document_start.version_directive;
            if (ver == NULL) {
                SCLogError(SC_ERR_CONF_YAML_ERROR, "ERROR: Invalid configuration file.");
                SCLogError(SC_ERR_CONF_YAML_ERROR,
                           "The configuration file must begin with the following two lines: %%YAML 1.1 and ---");
                goto fail;
            }
            int major = ver->major;
            int minor = ver->minor;
            if (!(major == YAML_VERSION_MAJOR && minor == YAML_VERSION_MINOR)) {
                SCLogError(SC_ERR_CONF_YAML_ERROR, "ERROR: Invalid YAML version.  Must be 1.1");
                goto fail;
            }
        }
        else if (event.type == YAML_SCALAR_EVENT) {
            char *value = (char *)event.data.scalar.value;
            char *tag = (char *)event.data.scalar.tag;
            SCLogDebug("event.type=YAML_SCALAR_EVENT; state=%d; value=%s; "
                "tag=%s; inseq=%d", state, value, tag, inseq);

            /* Skip over empty scalar values while in KEY state. This
             * tends to only happen on an empty file, where a scalar
             * event probably shouldn't fire anyways. */
            if (state == CONF_KEY && strlen(value) == 0) {
                goto next;
            }

            /* If the value is unquoted, certain strings in YAML represent NULL. */
            if ((inseq || state == CONF_VAL) &&
                    event.data.scalar.style == YAML_PLAIN_SCALAR_STYLE) {
                if (strlen(value) == 0 || strcmp(value, "~") == 0 || strcmp(value, "null") == 0 ||
                        strcmp(value, "Null") == 0 || strcmp(value, "NULL") == 0) {
                    value = NULL;
                }
            }

            if (inseq) {
                char sequence_node_name[DEFAULT_NAME_LEN];
                snprintf(sequence_node_name, DEFAULT_NAME_LEN, "%d", seq_idx++);
                ConfNode *seq_node = ConfNodeLookupChild(parent,
                    sequence_node_name);
                if (seq_node != NULL) {
                    /* The sequence node has already been set, probably
                     * from the command line.  Remove it so it gets
                     * re-added in the expected order for iteration.
                     */
                    TAILQ_REMOVE(&parent->head, seq_node, next);
                }
                else {
                    seq_node = ConfNodeNew();
                    if (unlikely(seq_node == NULL)) {
                        goto fail;
                    }
                    seq_node->name = SCStrdup(sequence_node_name);
                    if (unlikely(seq_node->name == NULL)) {
                        SCFree(seq_node);
                        goto fail;
                    }
                    if (value != NULL) {
                        seq_node->val = SCStrdup(value);
                        if (unlikely(seq_node->val == NULL)) {
                            SCFree(seq_node->name);
                            goto fail;
                        }
                    } else {
                        seq_node->val = NULL;
                    }
                }
                TAILQ_INSERT_TAIL(&parent->head, seq_node, next);
            }
            else {
                if (state == CONF_INCLUDE) {
                    SCLogInfo("Including configuration file %s.", value);
                    if (ConfYamlHandleInclude(parent, value) != 0) {
                        goto fail;
                    }
                    state = CONF_KEY;
                }
                else if (state == CONF_KEY) {

                    if (strcmp(value, "include") == 0) {
                        state = CONF_INCLUDE;
                        goto next;
                    }

                    if (parent->is_seq) {
                        if (parent->val == NULL) {
                            parent->val = SCStrdup(value);
                            if (parent->val && strchr(parent->val, '_'))
                                Mangle(parent->val);
                        }
                    }
                    ConfNode *existing = ConfNodeLookupChild(parent, value);
                    if (existing != NULL) {
                        if (!existing->final) {
                            SCLogInfo("Configuration node '%s' redefined.",
                                existing->name);
                            ConfNodePrune(existing);
                        }
                        node = existing;
                    }
                    else {
                        node = ConfNodeNew();
                        node->name = SCStrdup(value);
                        if (node->name && strchr(node->name, '_')) {
                            if (!(parent->name &&
                                   ((strcmp(parent->name, "address-groups") == 0) ||
                                    (strcmp(parent->name, "port-groups") == 0)))) {
                                Mangle(node->name);
                                if (mangle_errors < MANGLE_ERRORS_MAX) {
                                    SCLogWarning(SC_WARN_DEPRECATED,
                                            "%s is deprecated. Please use %s on line %"PRIuMAX".",
                                            value, node->name, (uintmax_t)parser->mark.line+1);
                                    mangle_errors++;
                                    if (mangle_errors >= MANGLE_ERRORS_MAX)
                                        SCLogWarning(SC_WARN_DEPRECATED, "not showing more "
                                                "parameter name warnings.");
                                }
                            }
                        }
                        TAILQ_INSERT_TAIL(&parent->head, node, next);
                    }
                    state = CONF_VAL;
                }
                else {
                    if (value != NULL && (tag != NULL) && (strcmp(tag, "!include") == 0)) {
                        SCLogInfo("Including configuration file %s at "
                            "parent node %s.", value, node->name);
                        if (ConfYamlHandleInclude(node, value) != 0)
                            goto fail;
                    } else if (!node->final && value != NULL) {
                        if (node->val != NULL)
                            SCFree(node->val);
                        node->val = SCStrdup(value);
                    }
                    state = CONF_KEY;
                }
            }
        }
        else if (event.type == YAML_SEQUENCE_START_EVENT) {
            SCLogDebug("event.type=YAML_SEQUENCE_START_EVENT; state=%d", state);
            if (ConfYamlParse(parser, node, 1, rlevel) != 0)
                goto fail;
            node->is_seq = 1;
            state = CONF_KEY;
        }
        else if (event.type == YAML_SEQUENCE_END_EVENT) {
            SCLogDebug("event.type=YAML_SEQUENCE_END_EVENT; state=%d", state);
            done = 1;
        }
        else if (event.type == YAML_MAPPING_START_EVENT) {
            SCLogDebug("event.type=YAML_MAPPING_START_EVENT; state=%d", state);
            if (inseq) {
                char sequence_node_name[DEFAULT_NAME_LEN];
                snprintf(sequence_node_name, DEFAULT_NAME_LEN, "%d", seq_idx++);
                ConfNode *seq_node = ConfNodeLookupChild(node,
                    sequence_node_name);
                if (seq_node != NULL) {
                    /* The sequence node has already been set, probably
                     * from the command line.  Remove it so it gets
                     * re-added in the expected order for iteration.
                     */
                    TAILQ_REMOVE(&node->head, seq_node, next);
                }
                else {
                    seq_node = ConfNodeNew();
                    if (unlikely(seq_node == NULL)) {
                        goto fail;
                    }
                    seq_node->name = SCStrdup(sequence_node_name);
                    if (unlikely(seq_node->name == NULL)) {
                        SCFree(seq_node);
                        goto fail;
                    }
                }
                seq_node->is_seq = 1;
                TAILQ_INSERT_TAIL(&node->head, seq_node, next);
                if (ConfYamlParse(parser, seq_node, 0, rlevel) != 0)
                    goto fail;
            }
            else {
                if (ConfYamlParse(parser, node, inseq, rlevel) != 0)
                    goto fail;
            }
            state = CONF_KEY;
        }
        else if (event.type == YAML_MAPPING_END_EVENT) {
            SCLogDebug("event.type=YAML_MAPPING_END_EVENT; state=%d", state);
            done = 1;
        }
        else if (event.type == YAML_STREAM_END_EVENT) {
            SCLogDebug("event.type=YAML_STREAM_END_EVENT; state=%d", state);
            done = 1;
        }

    next:
        yaml_event_delete(&event);
        continue;

    fail:
        yaml_event_delete(&event);
        retval = -1;
        break;
    }

    rlevel--;
    return retval;
}

/**
 * \brief Load configuration from a YAML file.
 *
 * This function will load a configuration file.  On failure -1 will
 * be returned and it is suggested that the program then exit.  Any
 * errors while loading the configuration file will have already been
 * logged.
 *
 * \param filename Filename of configuration file to load.
 *
 * \retval 0 on success, -1 on failure.
 */
int
ConfYamlLoadFile(const char *filename)
{
    FILE *infile;
    yaml_parser_t parser;
    int ret;
    ConfNode *root = ConfGetRootNode();

    if (yaml_parser_initialize(&parser) != 1) {
        SCLogError(SC_ERR_FATAL, "failed to initialize yaml parser.");
        return -1;
    }

    struct stat stat_buf;
    if (stat(filename, &stat_buf) == 0) {
        if (stat_buf.st_mode & S_IFDIR) {
            SCLogError(SC_ERR_FATAL, "yaml argument is not a file but a directory: %s. "
                    "Please specify the yaml file in your -c option.", filename);
            yaml_parser_delete(&parser);
            return -1;
        }
    }

    // coverity[toctou : FALSE]
    infile = fopen(filename, "r");
    if (infile == NULL) {
        SCLogError(SC_ERR_FATAL, "failed to open file: %s: %s", filename,
            strerror(errno));
        yaml_parser_delete(&parser);
        return -1;
    }

    if (conf_dirname == NULL) {
        ConfYamlSetConfDirname(filename);
    }

    yaml_parser_set_input_file(&parser, infile);
    ret = ConfYamlParse(&parser, root, 0, 0);
    yaml_parser_delete(&parser);
    fclose(infile);

    return ret;
}

/**
 * \brief Load configuration from a YAML string.
 */
int
ConfYamlLoadString(const char *string, size_t len)
{
    ConfNode *root = ConfGetRootNode();
    yaml_parser_t parser;
    int ret;

    if (yaml_parser_initialize(&parser) != 1) {
        fprintf(stderr, "Failed to initialize yaml parser.\n");
        exit(EXIT_FAILURE);
    }
    yaml_parser_set_input_string(&parser, (const unsigned char *)string, len);
    ret = ConfYamlParse(&parser, root, 0, 0);
    yaml_parser_delete(&parser);

    return ret;
}

/**
 * \brief Load configuration from a YAML file, insert in tree at 'prefix'
 *
 * This function will load a configuration file and insert it into the
 * config tree at 'prefix'. This means that if this is called with prefix
 * "abc" and the file contains a parameter "def", it will be loaded as
 * "abc.def".
 *
 * \param filename Filename of configuration file to load.
 * \param prefix Name prefix to use.
 *
 * \retval 0 on success, -1 on failure.
 */
int
ConfYamlLoadFileWithPrefix(const char *filename, const char *prefix)
{
    FILE *infile;
    yaml_parser_t parser;
    int ret;
    ConfNode *root = ConfGetNode(prefix);

    if (yaml_parser_initialize(&parser) != 1) {
        SCLogError(SC_ERR_FATAL, "failed to initialize yaml parser.");
        return -1;
    }

    struct stat stat_buf;
    /* coverity[toctou] */
    if (stat(filename, &stat_buf) == 0) {
        if (stat_buf.st_mode & S_IFDIR) {
            SCLogError(SC_ERR_FATAL, "yaml argument is not a file but a directory: %s. "
                    "Please specify the yaml file in your -c option.", filename);
            return -1;
        }
    }

    /* coverity[toctou] */
    infile = fopen(filename, "r");
    if (infile == NULL) {
        SCLogError(SC_ERR_FATAL, "failed to open file: %s: %s", filename,
            strerror(errno));
        yaml_parser_delete(&parser);
        return -1;
    }

    if (conf_dirname == NULL) {
        ConfYamlSetConfDirname(filename);
    }

    if (root == NULL) {
        /* if node at 'prefix' doesn't yet exist, add a place holder */
        ConfSet(prefix, "<prefix root node>");
        root = ConfGetNode(prefix);
        if (root == NULL) {
            fclose(infile);
            yaml_parser_delete(&parser);
            return -1;
        }
    }
    yaml_parser_set_input_file(&parser, infile);
    ret = ConfYamlParse(&parser, root, 0, 0);
    yaml_parser_delete(&parser);
    fclose(infile);

    return ret;
}

#ifdef UNITTESTS

static int
ConfYamlSequenceTest(void)
{
    char input[] = "\
%YAML 1.1\n\
---\n\
rule-files:\n\
  - netbios.rules\n\
  - x11.rules\n\
\n\
default-log-dir: /tmp\n\
";

    ConfCreateContextBackup();
    ConfInit();

    ConfYamlLoadString(input, strlen(input));

    ConfNode *node;
    node = ConfGetNode("rule-files");
    FAIL_IF_NULL(node);
    FAIL_IF_NOT(ConfNodeIsSequence(node));
    FAIL_IF(TAILQ_EMPTY(&node->head));
    int i = 0;
    ConfNode *filename;
    TAILQ_FOREACH(filename, &node->head, next) {
        if (i == 0) {
            FAIL_IF(strcmp(filename->val, "netbios.rules") != 0);
            FAIL_IF(ConfNodeIsSequence(filename));
            FAIL_IF(filename->is_seq != 0);
        }
        else if (i == 1) {
            FAIL_IF(strcmp(filename->val, "x11.rules") != 0);
            FAIL_IF(ConfNodeIsSequence(filename));
        }
        FAIL_IF(i > 1);
        i++;
    }

    ConfDeInit();
    ConfRestoreContextBackup();
    PASS;
}

static int
ConfYamlLoggingOutputTest(void)
{
    char input[] = "\
%YAML 1.1\n\
---\n\
logging:\n\
  output:\n\
    - interface: console\n\
      log-level: error\n\
    - interface: syslog\n\
      facility: local4\n\
      log-level: info\n\
";

    ConfCreateContextBackup();
    ConfInit();

    ConfYamlLoadString(input, strlen(input));

    ConfNode *outputs;
    outputs = ConfGetNode("logging.output");
    FAIL_IF_NULL(outputs);

    ConfNode *output;
    ConfNode *output_param;

    output = TAILQ_FIRST(&outputs->head);
    FAIL_IF_NULL(output);
    FAIL_IF(strcmp(output->name, "0") != 0);

    output_param = TAILQ_FIRST(&output->head);
    FAIL_IF_NULL(output_param);
    FAIL_IF(strcmp(output_param->name, "interface") != 0);
    FAIL_IF(strcmp(output_param->val, "console") != 0);

    output_param = TAILQ_NEXT(output_param, next);
    FAIL_IF(strcmp(output_param->name, "log-level") != 0);
    FAIL_IF(strcmp(output_param->val, "error") != 0);

    output = TAILQ_NEXT(output, next);
    FAIL_IF_NULL(output);
    FAIL_IF(strcmp(output->name, "1") != 0);

    output_param = TAILQ_FIRST(&output->head);
    FAIL_IF_NULL(output_param);
    FAIL_IF(strcmp(output_param->name, "interface") != 0);
    FAIL_IF(strcmp(output_param->val, "syslog") != 0);

    output_param = TAILQ_NEXT(output_param, next);
    FAIL_IF(strcmp(output_param->name, "facility") != 0);
    FAIL_IF(strcmp(output_param->val, "local4") != 0);

    output_param = TAILQ_NEXT(output_param, next);
    FAIL_IF(strcmp(output_param->name, "log-level") != 0);
    FAIL_IF(strcmp(output_param->val, "info") != 0);

    ConfDeInit();
    ConfRestoreContextBackup();

    PASS;
}

/**
 * Try to load something that is not a valid YAML file.
 */
static int
ConfYamlNonYamlFileTest(void)
{
    ConfCreateContextBackup();
    ConfInit();

    FAIL_IF(ConfYamlLoadFile("/etc/passwd") != -1);

    ConfDeInit();
    ConfRestoreContextBackup();

    PASS;
}

static int
ConfYamlBadYamlVersionTest(void)
{
    char input[] = "\
%YAML 9.9\n\
---\n\
logging:\n\
  output:\n\
    - interface: console\n\
      log-level: error\n\
    - interface: syslog\n\
      facility: local4\n\
      log-level: info\n\
";

    ConfCreateContextBackup();
    ConfInit();

    FAIL_IF(ConfYamlLoadString(input, strlen(input)) != -1);

    ConfDeInit();
    ConfRestoreContextBackup();

    PASS;
}

static int
ConfYamlSecondLevelSequenceTest(void)
{
    char input[] = "\
%YAML 1.1\n\
---\n\
libhtp:\n\
  server-config:\n\
    - apache-php:\n\
        address: [\"192.168.1.0/24\"]\n\
        personality: [\"Apache_2_2\", \"PHP_5_3\"]\n\
        path-parsing: [\"compress_separators\", \"lowercase\"]\n\
    - iis-php:\n\
        address:\n\
          - 192.168.0.0/24\n\
\n\
        personality:\n\
          - IIS_7_0\n\
          - PHP_5_3\n\
\n\
        path-parsing:\n\
          - compress_separators\n\
";

    ConfCreateContextBackup();
    ConfInit();

    FAIL_IF(ConfYamlLoadString(input, strlen(input)) != 0);

    ConfNode *outputs;
    outputs = ConfGetNode("libhtp.server-config");
    FAIL_IF_NULL(outputs);

    ConfNode *node;

    node = TAILQ_FIRST(&outputs->head);
    FAIL_IF_NULL(node);
    FAIL_IF(strcmp(node->name, "0") != 0);

    node = TAILQ_FIRST(&node->head);
    FAIL_IF_NULL(node);
    FAIL_IF(strcmp(node->name, "apache-php") != 0);

    node = ConfNodeLookupChild(node, "address");
    FAIL_IF_NULL(node);

    node = TAILQ_FIRST(&node->head);
    FAIL_IF_NULL(node);
    FAIL_IF(strcmp(node->name, "0") != 0);
    FAIL_IF(strcmp(node->val, "192.168.1.0/24") != 0);

    ConfDeInit();
    ConfRestoreContextBackup();

    PASS;
}

/**
 * Test file inclusion support.
 */
static int
ConfYamlFileIncludeTest(void)
{
    FILE *config_file;

    const char config_filename[] = "ConfYamlFileIncludeTest-config.yaml";
    const char config_file_contents[] =
        "%YAML 1.1\n"
        "---\n"
        "# Include something at the root level.\n"
        "include: ConfYamlFileIncludeTest-include.yaml\n"
        "# Test including under a mapping.\n"
        "mapping: !include ConfYamlFileIncludeTest-include.yaml\n";

    const char include_filename[] = "ConfYamlFileIncludeTest-include.yaml";
    const char include_file_contents[] =
        "%YAML 1.1\n"
        "---\n"
        "host-mode: auto\n"
        "unix-command:\n"
        "  enabled: no\n";

    ConfCreateContextBackup();
    ConfInit();

    /* Write out the test files. */
    FAIL_IF_NULL((config_file = fopen(config_filename, "w")));
    FAIL_IF(fwrite(config_file_contents, strlen(config_file_contents), 1, config_file) != 1);
    fclose(config_file);

    FAIL_IF_NULL((config_file = fopen(include_filename, "w")));
    FAIL_IF(fwrite(include_file_contents, strlen(include_file_contents), 1, config_file) != 1);
    fclose(config_file);

    /* Reset conf_dirname. */
    if (conf_dirname != NULL) {
        SCFree(conf_dirname);
        conf_dirname = NULL;
    }

    FAIL_IF(ConfYamlLoadFile("ConfYamlFileIncludeTest-config.yaml") != 0);

    /* Check values that should have been loaded into the root of the
     * configuration. */
    ConfNode *node;
    node = ConfGetNode("host-mode");
    FAIL_IF_NULL(node);
    FAIL_IF(strcmp(node->val, "auto") != 0);

    node = ConfGetNode("unix-command.enabled");
    FAIL_IF_NULL(node);
    FAIL_IF(strcmp(node->val, "no") != 0);

    /* Check for values that were included under a mapping. */
    node = ConfGetNode("mapping.host-mode");
    FAIL_IF_NULL(node);
    FAIL_IF(strcmp(node->val, "auto") != 0);

    node = ConfGetNode("mapping.unix-command.enabled");
    FAIL_IF_NULL(node);
    FAIL_IF(strcmp(node->val, "no") != 0);

    ConfDeInit();
    ConfRestoreContextBackup();

    unlink(config_filename);
    unlink(include_filename);

    PASS;
}

/**
 * Test that a configuration section is overridden but subsequent
 * occurrences.
 */
static int
ConfYamlOverrideTest(void)
{
    char config[] =
        "%YAML 1.1\n"
        "---\n"
        "some-log-dir: /var/log\n"
        "some-log-dir: /tmp\n"
        "\n"
        "parent:\n"
        "  child0:\n"
        "    key: value\n"
        "parent:\n"
        "  child1:\n"
        "    key: value\n"
        ;
    const char *value;

    ConfCreateContextBackup();
    ConfInit();

    FAIL_IF(ConfYamlLoadString(config, strlen(config)) != 0);
    FAIL_IF_NOT(ConfGet("some-log-dir", &value));
    FAIL_IF(strcmp(value, "/tmp") != 0);

    /* Test that parent.child0 does not exist, but child1 does. */
    FAIL_IF_NOT_NULL(ConfGetNode("parent.child0"));
    FAIL_IF_NOT(ConfGet("parent.child1.key", &value));
    FAIL_IF(strcmp(value, "value") != 0);

    ConfDeInit();
    ConfRestoreContextBackup();

    PASS;
}

/**
 * Test that a configuration parameter loaded from YAML doesn't
 * override a 'final' value that may be set on the command line.
 */
static int
ConfYamlOverrideFinalTest(void)
{
    ConfCreateContextBackup();
    ConfInit();

    char config[] =
        "%YAML 1.1\n"
        "---\n"
        "default-log-dir: /var/log\n";

    /* Set the log directory as if it was set on the command line. */
    FAIL_IF_NOT(ConfSetFinal("default-log-dir", "/tmp"));
    FAIL_IF(ConfYamlLoadString(config, strlen(config)) != 0);

    const char *default_log_dir;

    FAIL_IF_NOT(ConfGet("default-log-dir", &default_log_dir));
    FAIL_IF(strcmp(default_log_dir, "/tmp") != 0);
<<<<<<< HEAD
=======

    ConfDeInit();
    ConfRestoreContextBackup();

    PASS;
}

static int ConfYamlNull(void)
{
    ConfCreateContextBackup();
    ConfInit();

    char config[] = "%YAML 1.1\n"
                    "---\n"
                    "quoted-tilde: \"~\"\n"
                    "unquoted-tilde: ~\n"
                    "quoted-null: \"null\"\n"
                    "unquoted-null: null\n"
                    "quoted-Null: \"Null\"\n"
                    "unquoted-Null: Null\n"
                    "quoted-NULL: \"NULL\"\n"
                    "unquoted-NULL: NULL\n"
                    "empty-quoted: \"\"\n"
                    "empty-unquoted: \n"
                    "list: [\"null\", null, \"Null\", Null, \"NULL\", NULL, \"~\", ~]\n";
    FAIL_IF(ConfYamlLoadString(config, strlen(config)) != 0);

    const char *val;

    FAIL_IF_NOT(ConfGet("quoted-tilde", &val));
    FAIL_IF_NULL(val);
    FAIL_IF_NOT(ConfGet("unquoted-tilde", &val));
    FAIL_IF_NOT_NULL(val);

    FAIL_IF_NOT(ConfGet("quoted-null", &val));
    FAIL_IF_NULL(val);
    FAIL_IF_NOT(ConfGet("unquoted-null", &val));
    FAIL_IF_NOT_NULL(val);

    FAIL_IF_NOT(ConfGet("quoted-Null", &val));
    FAIL_IF_NULL(val);
    FAIL_IF_NOT(ConfGet("unquoted-Null", &val));
    FAIL_IF_NOT_NULL(val);

    FAIL_IF_NOT(ConfGet("quoted-NULL", &val));
    FAIL_IF_NULL(val);
    FAIL_IF_NOT(ConfGet("unquoted-NULL", &val));
    FAIL_IF_NOT_NULL(val);

    FAIL_IF_NOT(ConfGet("empty-quoted", &val));
    FAIL_IF_NULL(val);
    FAIL_IF_NOT(ConfGet("empty-unquoted", &val));
    FAIL_IF_NOT_NULL(val);

    FAIL_IF_NOT(ConfGet("list.0", &val));
    FAIL_IF_NULL(val);
    FAIL_IF_NOT(ConfGet("list.1", &val));
    FAIL_IF_NOT_NULL(val);

    FAIL_IF_NOT(ConfGet("list.2", &val));
    FAIL_IF_NULL(val);
    FAIL_IF_NOT(ConfGet("list.3", &val));
    FAIL_IF_NOT_NULL(val);

    FAIL_IF_NOT(ConfGet("list.4", &val));
    FAIL_IF_NULL(val);
    FAIL_IF_NOT(ConfGet("list.5", &val));
    FAIL_IF_NOT_NULL(val);

    FAIL_IF_NOT(ConfGet("list.6", &val));
    FAIL_IF_NULL(val);
    FAIL_IF_NOT(ConfGet("list.7", &val));
    FAIL_IF_NOT_NULL(val);
>>>>>>> def63638

    ConfDeInit();
    ConfRestoreContextBackup();

    PASS;
}

#endif /* UNITTESTS */

void
ConfYamlRegisterTests(void)
{
#ifdef UNITTESTS
    UtRegisterTest("ConfYamlSequenceTest", ConfYamlSequenceTest);
    UtRegisterTest("ConfYamlLoggingOutputTest", ConfYamlLoggingOutputTest);
    UtRegisterTest("ConfYamlNonYamlFileTest", ConfYamlNonYamlFileTest);
    UtRegisterTest("ConfYamlBadYamlVersionTest", ConfYamlBadYamlVersionTest);
    UtRegisterTest("ConfYamlSecondLevelSequenceTest",
                   ConfYamlSecondLevelSequenceTest);
    UtRegisterTest("ConfYamlFileIncludeTest", ConfYamlFileIncludeTest);
    UtRegisterTest("ConfYamlOverrideTest", ConfYamlOverrideTest);
    UtRegisterTest("ConfYamlOverrideFinalTest", ConfYamlOverrideFinalTest);
    UtRegisterTest("ConfYamlNull", ConfYamlNull);
#endif /* UNITTESTS */
}<|MERGE_RESOLUTION|>--- conflicted
+++ resolved
@@ -902,8 +902,6 @@
 
     FAIL_IF_NOT(ConfGet("default-log-dir", &default_log_dir));
     FAIL_IF(strcmp(default_log_dir, "/tmp") != 0);
-<<<<<<< HEAD
-=======
 
     ConfDeInit();
     ConfRestoreContextBackup();
@@ -977,7 +975,6 @@
     FAIL_IF_NULL(val);
     FAIL_IF_NOT(ConfGet("list.7", &val));
     FAIL_IF_NOT_NULL(val);
->>>>>>> def63638
 
     ConfDeInit();
     ConfRestoreContextBackup();

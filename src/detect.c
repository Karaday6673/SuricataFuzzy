--- conflicted
+++ resolved
@@ -2434,15 +2434,14 @@
                     SCLogDebug("packet/flow has smtp state");
                     (*mask) |= SIG_MASK_REQUIRE_SMTP_STATE;
                     break;
-<<<<<<< HEAD
+
                 case ALPROTO_ENIP:
                     SCLogDebug("packet/flow has enip state");
                     (*mask) |= SIG_MASK_REQUIRE_ENIP_STATE;
-=======
+                    break;
                 case ALPROTO_TEMPLATE:
                     SCLogDebug("packet/flow has template state");
                     (*mask) |= SIG_MASK_REQUIRE_TEMPLATE_STATE;
->>>>>>> a4089873
                     break;
                 default:
                     SCLogDebug("packet/flow has other state");
@@ -2681,17 +2680,15 @@
         s->mask |= SIG_MASK_REQUIRE_SMTP_STATE;
         SCLogDebug("sig requires smtp state");
     }
-<<<<<<< HEAD
     if (s->alproto == ALPROTO_ENIP) {
             s->mask |= SIG_MASK_REQUIRE_ENIP_STATE;
             SCLogDebug("sig requires enip state");
         }
-=======
     if (s->alproto == ALPROTO_TEMPLATE) {
         s->mask |= SIG_MASK_REQUIRE_TEMPLATE_STATE;
         SCLogDebug("sig requires template state");
     }
->>>>>>> a4089873
+
 
     if ((s->mask & SIG_MASK_REQUIRE_DCE_STATE) ||
         (s->mask & SIG_MASK_REQUIRE_HTTP_STATE) ||
@@ -2700,11 +2697,8 @@
         (s->mask & SIG_MASK_REQUIRE_DNS_STATE) ||
         (s->mask & SIG_MASK_REQUIRE_FTP_STATE) ||
         (s->mask & SIG_MASK_REQUIRE_SMTP_STATE) ||
-<<<<<<< HEAD
         (s->mask & SIG_MASK_REQUIRE_ENIP_STATE) ||
-=======
         (s->mask & SIG_MASK_REQUIRE_TEMPLATE_STATE) ||
->>>>>>> a4089873
         (s->mask & SIG_MASK_REQUIRE_TLS_STATE))
     {
         s->mask |= SIG_MASK_REQUIRE_FLOW;

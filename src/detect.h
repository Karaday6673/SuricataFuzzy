/* Copyright (C) 2007-2022 Open Information Security Foundation
 *
 * You can copy, redistribute or modify this Program under the terms of
 * the GNU General Public License version 2 as published by the Free
 * Software Foundation.
 *
 * This program is distributed in the hope that it will be useful,
 * but WITHOUT ANY WARRANTY; without even the implied warranty of
 * MERCHANTABILITY or FITNESS FOR A PARTICULAR PURPOSE.  See the
 * GNU General Public License for more details.
 *
 * You should have received a copy of the GNU General Public License
 * version 2 along with this program; if not, write to the Free Software
 * Foundation, Inc., 51 Franklin Street, Fifth Floor, Boston, MA
 * 02110-1301, USA.
 */

/**
 * \file
 *
 * \author Victor Julien <victor@inliniac.net>
 */

#ifndef __DETECT_H__
#define __DETECT_H__

#include "suricata-common.h"
#include "flow.h"
#include "app-layer-events.h"

#include "detect-engine-proto.h"
#include "detect-reference.h"
#include "detect-metadata.h"
#include "detect-engine-register.h"

#include "util-prefilter.h"
#include "util-mpm.h"
#include "util-spm.h"
#include "util-hash.h"
#include "util-hashlist.h"
#include "util-radix-tree.h"
#include "util-file.h"
#include "reputation.h"

#define DETECT_MAX_RULE_SIZE 8192

#define DETECT_TRANSFORMS_MAX 16

/** default rule priority if not set through priority keyword or via
 *  classtype. */
#define DETECT_DEFAULT_PRIO 3

/* forward declarations for the structures from detect-engine-sigorder.h */
struct SCSigOrderFunc_;
struct SCSigSignatureWrapper_;

/*
  The detection engine groups similar signatures/rules together. Internally a
  tree of different types of data is created on initialization. This is it's
  global layout:

   For TCP/UDP

   - Flow direction
   -- Protocol
   -=- Dst port

   For the other protocols

   - Flow direction
   -- Protocol
*/

/* holds the values for different possible lists in struct Signature.
 * These codes are access points to particular lists in the array
 * Signature->sm_lists[DETECT_SM_LIST_MAX]. */
enum DetectSigmatchListEnum {
    /* list for non-payload per packet matches, e.g. ttl, flow keyword */
    DETECT_SM_LIST_MATCH = 0,
    /* list for payload and stream match */
    DETECT_SM_LIST_PMATCH,

    /* base64_data keyword uses some hardcoded logic so consider
     * built-in
     * TODO convert to inspect engine */
    DETECT_SM_LIST_BASE64_DATA,

    /* list for post match actions: flowbit set, flowint increment, etc */
    DETECT_SM_LIST_POSTMATCH,

    DETECT_SM_LIST_TMATCH, /**< post-detection tagging */

    /* lists for alert thresholding and suppression */
    DETECT_SM_LIST_SUPPRESS,
    DETECT_SM_LIST_THRESHOLD,

    DETECT_SM_LIST_MAX,

    /* start of dynamically registered lists */
    DETECT_SM_LIST_DYNAMIC_START = DETECT_SM_LIST_MAX,
};

/* used for Signature->list, which indicates which list
 * we're adding keywords to in cases of sticky buffers like
 * file_data */
#define DETECT_SM_LIST_NOTSET INT_MAX

/*
 * DETECT ADDRESS
 */

/* a is ... than b */
enum {
    ADDRESS_ER = -1, /**< error e.g. compare ipv4 and ipv6 */
    ADDRESS_LT,      /**< smaller              [aaa] [bbb] */
    ADDRESS_LE,      /**< smaller with overlap [aa[bab]bb] */
    ADDRESS_EQ,      /**< exactly equal        [abababab]  */
    ADDRESS_ES,      /**< within               [bb[aaa]bb] and [[abab]bbb] and [bbb[abab]] */
    ADDRESS_EB,      /**< completely overlaps  [aa[bbb]aa] and [[baba]aaa] and [aaa[baba]] */
    ADDRESS_GE,      /**< bigger with overlap  [bb[aba]aa] */
    ADDRESS_GT,      /**< bigger               [bbb] [aaa] */
};

#define ADDRESS_FLAG_NOT            0x01 /**< address is negated */

/** \brief address structure for use in the detection engine.
 *
 *  Contains the address information and matching information.
 */
typedef struct DetectAddress_ {
    /** address data for this group */
    Address ip;
    Address ip2;

    /** flags affecting this address */
    uint8_t flags;

    /** ptr to the previous address in the list */
    struct DetectAddress_ *prev;
    /** ptr to the next address in the list */
    struct DetectAddress_ *next;
} DetectAddress;

/** Address grouping head. IPv4 and IPv6 are split out */
typedef struct DetectAddressHead_ {
    DetectAddress *ipv4_head;
    DetectAddress *ipv6_head;
} DetectAddressHead;


typedef struct DetectMatchAddressIPv4_ {
    uint32_t ip;    /**< address in host order, start of range */
    uint32_t ip2;   /**< address in host order, end of range */
} DetectMatchAddressIPv4;

typedef struct DetectMatchAddressIPv6_ {
    uint32_t ip[4];
    uint32_t ip2[4];
} DetectMatchAddressIPv6;

/*
 * DETECT PORT
 */

/* a is ... than b */
enum {
    PORT_ER = -1, /* error e.g. compare ipv4 and ipv6 */
    PORT_LT,      /* smaller              [aaa] [bbb] */
    PORT_LE,      /* smaller with overlap [aa[bab]bb] */
    PORT_EQ,      /* exactly equal        [abababab]  */
    PORT_ES,      /* within               [bb[aaa]bb] and [[abab]bbb] and [bbb[abab]] */
    PORT_EB,      /* completely overlaps  [aa[bbb]aa] and [[baba]aaa] and [aaa[baba]] */
    PORT_GE,      /* bigger with overlap  [bb[aba]aa] */
    PORT_GT,      /* bigger               [bbb] [aaa] */
};

#define PORT_FLAG_ANY           0x01 /**< 'any' special port */
#define PORT_FLAG_NOT           0x02 /**< negated port */
#define PORT_SIGGROUPHEAD_COPY  0x04 /**< sgh is a ptr copy */

/** \brief Port structure for detection engine */
typedef struct DetectPort_ {
    uint16_t port;
    uint16_t port2;

    uint8_t flags;  /**< flags for this port */

    /* signatures that belong in this group
     *
     * If the PORT_SIGGROUPHEAD_COPY flag is set, we don't own this pointer
     * (memory is freed elsewhere).
     */
    struct SigGroupHead_ *sh;

    struct DetectPort_ *prev;
    struct DetectPort_ *next;
} DetectPort;

/* Signature flags */
/** \note: additions should be added to the rule analyzer as well */

#define SIG_FLAG_SRC_ANY                BIT_U32(0)  /**< source is any */
#define SIG_FLAG_DST_ANY                BIT_U32(1)  /**< destination is any */
#define SIG_FLAG_SP_ANY                 BIT_U32(2)  /**< source port is any */
#define SIG_FLAG_DP_ANY                 BIT_U32(3)  /**< destination port is any */

#define SIG_FLAG_NOALERT                BIT_U32(4)  /**< no alert flag is set */
#define SIG_FLAG_DSIZE                  BIT_U32(5)  /**< signature has a dsize setting */
#define SIG_FLAG_APPLAYER               BIT_U32(6)  /**< signature applies to app layer instead of packets */
#define SIG_FLAG_IPONLY                 BIT_U32(7)  /**< ip only signature */
#define SIG_FLAG_LIKE_IPONLY                                                                       \
    BIT_U32(8) /**< signature that is almost ip only, but contains negation prevening some iponly  \
                  optimizations */

// vacancy

#define SIG_FLAG_REQUIRE_PACKET         BIT_U32(9)  /**< signature is requiring packet match */
#define SIG_FLAG_REQUIRE_STREAM         BIT_U32(10) /**< signature is requiring stream match */

#define SIG_FLAG_MPM_NEG                BIT_U32(11)

#define SIG_FLAG_FLUSH                  BIT_U32(12) /**< detection logic needs stream flush notification */

// vacancies

#define SIG_FLAG_REQUIRE_FLOWVAR        BIT_U32(17) /**< signature can only match if a flowbit, flowvar or flowint is available. */

#define SIG_FLAG_FILESTORE              BIT_U32(18) /**< signature has filestore keyword */

#define SIG_FLAG_TOSERVER               BIT_U32(19)
#define SIG_FLAG_TOCLIENT               BIT_U32(20)

#define SIG_FLAG_TLSSTORE               BIT_U32(21)

#define SIG_FLAG_BYPASS                 BIT_U32(22)

#define SIG_FLAG_PREFILTER              BIT_U32(23) /**< sig is part of a prefilter engine */

/** Proto detect only signature.
 *  Inspected once per direction when protocol detection is done. */
#define SIG_FLAG_PDONLY                 BIT_U32(24)
/** Info for Source and Target identification */
#define SIG_FLAG_SRC_IS_TARGET          BIT_U32(25)
/** Info for Source and Target identification */
#define SIG_FLAG_DEST_IS_TARGET         BIT_U32(26)

#define SIG_FLAG_HAS_TARGET             (SIG_FLAG_DEST_IS_TARGET|SIG_FLAG_SRC_IS_TARGET)

/* signature init flags */
#define SIG_FLAG_INIT_DEONLY                BIT_U32(0)  /**< decode event only signature */
#define SIG_FLAG_INIT_PACKET                BIT_U32(1)  /**< signature has matches against a packet (as opposed to app layer) */
#define SIG_FLAG_INIT_FLOW                  BIT_U32(2)  /**< signature has a flow setting */
#define SIG_FLAG_INIT_BIDIREC               BIT_U32(3)  /**< signature has bidirectional operator */
#define SIG_FLAG_INIT_FIRST_IPPROTO_SEEN                                                           \
    BIT_U32(4) /** < signature has seen the first ip_proto keyword */
#define SIG_FLAG_INIT_STATE_MATCH           BIT_U32(6)  /**< signature has matches that require stateful inspection */
#define SIG_FLAG_INIT_NEED_FLUSH            BIT_U32(7)
#define SIG_FLAG_INIT_PRIO_EXPLICT          BIT_U32(8)  /**< priority is explicitly set by the priority keyword */
#define SIG_FLAG_INIT_FILEDATA              BIT_U32(9)  /**< signature has filedata keyword */
#define SIG_FLAG_INIT_JA3                   BIT_U32(10) /**< signature has ja3 keyword */

/* signature mask flags */
/** \note: additions should be added to the rule analyzer as well */
#define SIG_MASK_REQUIRE_PAYLOAD            BIT_U8(0)
#define SIG_MASK_REQUIRE_FLOW               BIT_U8(1)
#define SIG_MASK_REQUIRE_FLAGS_INITDEINIT   BIT_U8(2)    /* SYN, FIN, RST */
#define SIG_MASK_REQUIRE_FLAGS_UNUSUAL      BIT_U8(3)    /* URG, ECN, CWR */
#define SIG_MASK_REQUIRE_NO_PAYLOAD         BIT_U8(4)
#define SIG_MASK_REQUIRE_DCERPC             BIT_U8(5)    /* require either SMB+DCE or raw DCE */
// vacancy
#define SIG_MASK_REQUIRE_ENGINE_EVENT       BIT_U8(7)

/* for now a uint8_t is enough */
#define SignatureMask uint8_t

#define DETECT_ENGINE_THREAD_CTX_FRAME_ID_SET         0x0001
#define DETECT_ENGINE_THREAD_CTX_STREAM_CONTENT_MATCH 0x0004

#define FILE_SIG_NEED_FILE          0x01
#define FILE_SIG_NEED_FILENAME      0x02
#define FILE_SIG_NEED_MAGIC         0x04    /**< need the start of the file */
#define FILE_SIG_NEED_FILECONTENT   0x08
#define FILE_SIG_NEED_MD5           0x10
#define FILE_SIG_NEED_SHA1          0x20
#define FILE_SIG_NEED_SHA256        0x40
#define FILE_SIG_NEED_SIZE          0x80

/* Detection Engine flags */
#define DE_QUIET           0x01     /**< DE is quiet (esp for unittests) */

typedef struct IPOnlyCIDRItem_ {
    /* address data for this item */
    uint8_t family;
    /* netmask in CIDR values (ex. /16 /18 /24..) */
    uint8_t netmask;
    /* If this host or net is negated for the signum */
    uint8_t negated;

    uint32_t ip[4];
    SigIntId signum; /**< our internal id */

    /* linked list, the header should be the biggest network */
    struct IPOnlyCIDRItem_ *next;

} IPOnlyCIDRItem;

/** \brief Used to start a pointer to SigMatch context
 * Should never be dereferenced without casting to something else.
 */
typedef struct SigMatchCtx_ {
    int foo;
} SigMatchCtx;

/** \brief a single match condition for a signature */
typedef struct SigMatch_ {
    uint16_t type; /**< match type */
    uint16_t idx; /**< position in the signature */
    SigMatchCtx *ctx; /**< plugin specific data */
    struct SigMatch_ *next;
    struct SigMatch_ *prev;
} SigMatch;

/** \brief Data needed for Match() */
typedef struct SigMatchData_ {
    uint16_t type;   /**< match type */
    uint8_t is_last; /**< Last element of the list */
    SigMatchCtx *ctx; /**< plugin specific data */
} SigMatchData;

struct DetectEngineThreadCtx_;// DetectEngineThreadCtx;

/* inspection buffer is a simple structure that is passed between prefilter,
 * transformation functions and inspection functions.
 * Initially setup with 'orig' ptr and len, transformations can then take
 * then and fill the 'buf'. Multiple transformations can update the buffer,
 * both growing and shrinking it.
 * Prefilter and inspection will only deal with 'inspect'. */

typedef struct InspectionBuffer {
    const uint8_t *inspect; /**< active pointer, points either to ::buf or ::orig */
    uint64_t inspect_offset;
    uint32_t inspect_len;   /**< size of active data. See to ::len or ::orig_len */
    bool initialized; /**< is initialized. ::inspect might be NULL if transform lead to 0 size */
    uint8_t flags;          /**< DETECT_CI_FLAGS_* for use with DetectEngineContentInspection */
#ifdef DEBUG_VALIDATION
    bool multi;
#endif
    uint32_t len;           /**< how much is in use */
    uint8_t *buf;
    uint32_t size;          /**< size of the memory allocation */

    uint32_t orig_len;
    const uint8_t *orig;
} InspectionBuffer;

/* inspection buffers are kept per tx (in det_ctx), but some protocols
 * need a bit more. A single TX might have multiple buffers, e.g. files in
 * SMTP or DNS queries. Since all prefilters+transforms run before the
 * individual rules need the same buffers, we need a place to store the
 * transformed data. This array of arrays is that place. */

typedef struct InspectionBufferMultipleForList {
    InspectionBuffer *inspection_buffers;
    uint32_t size;      /**< size in number of elements */
    uint32_t max:31;    /**< max id in use in this run */
    uint32_t init:1;    /**< first time used this run. Used for clean logic */
} InspectionBufferMultipleForList;

typedef struct TransformData_ {
    int transform;
    void *options;
} TransformData;

typedef struct DetectEngineTransforms {
    TransformData transforms[DETECT_TRANSFORMS_MAX];
    int cnt;
} DetectEngineTransforms;

/** callback for getting the buffer we need to prefilter/inspect */
typedef InspectionBuffer *(*InspectionBufferGetDataPtr)(
        struct DetectEngineThreadCtx_ *det_ctx,
        const DetectEngineTransforms *transforms,
        Flow *f, const uint8_t flow_flags,
        void *txv, const int list_id);
struct DetectEngineAppInspectionEngine_;

typedef uint8_t (*InspectEngineFuncPtr2)(struct DetectEngineCtx_ *de_ctx,
        struct DetectEngineThreadCtx_ *det_ctx,
        const struct DetectEngineAppInspectionEngine_ *engine, const struct Signature_ *s, Flow *f,
        uint8_t flags, void *alstate, void *txv, uint64_t tx_id);

typedef struct DetectEngineAppInspectionEngine_ {
    AppProto alproto;
    uint8_t dir;
    uint8_t id;     /**< per sig id used in state keeping */
    bool mpm;
    bool stream;
    uint16_t sm_list;
    uint16_t sm_list_base; /**< base buffer being transformed */
    int16_t progress;

    struct {
        InspectionBufferGetDataPtr GetData;
        InspectEngineFuncPtr2 Callback;
        /** pointer to the transforms in the 'DetectBuffer entry for this list */
        const DetectEngineTransforms *transforms;
    } v2;

    SigMatchData *smd;

    struct DetectEngineAppInspectionEngine_ *next;
} DetectEngineAppInspectionEngine;

typedef struct DetectBufferType_ {
    char name[32];
    char description[128];
    int id;
    int parent_id;
    bool mpm;
    bool packet; /**< compat to packet matches */
    bool frame;  /**< is about Frame inspection */
    bool supports_transforms;
    void (*SetupCallback)(const struct DetectEngineCtx_ *, struct Signature_ *);
    bool (*ValidateCallback)(const struct Signature_ *, const char **sigerror);
    DetectEngineTransforms transforms;
} DetectBufferType;

struct DetectEnginePktInspectionEngine;

/**
 *  \param alert_flags[out] for setting PACKET_ALERT_FLAG_*
 */
typedef int (*InspectionBufferPktInspectFunc)(
        struct DetectEngineThreadCtx_ *,
        const struct DetectEnginePktInspectionEngine *engine,
        const struct Signature_ *s,
        Packet *p, uint8_t *alert_flags);

/** callback for getting the buffer we need to prefilter/inspect */
typedef InspectionBuffer *(*InspectionBufferGetPktDataPtr)(
        struct DetectEngineThreadCtx_ *det_ctx,
        const DetectEngineTransforms *transforms,
        Packet *p, const int list_id);

typedef struct DetectEnginePktInspectionEngine {
    SigMatchData *smd;
    bool mpm;
    uint16_t sm_list;
    uint16_t sm_list_base;
    struct {
        InspectionBufferGetPktDataPtr GetData;
        InspectionBufferPktInspectFunc Callback;
        /** pointer to the transforms in the 'DetectBuffer entry for this list */
        const DetectEngineTransforms *transforms;
    } v1;
    struct DetectEnginePktInspectionEngine *next;
} DetectEnginePktInspectionEngine;

struct Frame;
struct Frames;
struct DetectEngineFrameInspectionEngine;

/**
 *  \param alert_flags[out] for setting PACKET_ALERT_FLAG_*
 */
typedef int (*InspectionBufferFrameInspectFunc)(struct DetectEngineThreadCtx_ *,
        const struct DetectEngineFrameInspectionEngine *engine, const struct Signature_ *s,
        Packet *p, const struct Frames *frames, const struct Frame *frame);

typedef struct DetectEngineFrameInspectionEngine {
    AppProto alproto;
    uint8_t dir;
    uint8_t type;
    bool mpm;
    uint16_t sm_list;
    uint16_t sm_list_base;
    struct {
        InspectionBufferFrameInspectFunc Callback;
        /** pointer to the transforms in the 'DetectBuffer entry for this list */
        const DetectEngineTransforms *transforms;
    } v1;
    SigMatchData *smd;
    struct DetectEngineFrameInspectionEngine *next;
} DetectEngineFrameInspectionEngine;

#ifdef UNITTESTS
#define sm_lists init_data->smlists
#define sm_lists_tail init_data->smlists_tail
#endif

typedef struct SignatureInitData_ {
    /** Number of sigmatches. Used for assigning SigMatch::idx */
    uint16_t sm_cnt;

    /** option was prefixed with '!'. Only set for sigmatches that
     *  have the SIGMATCH_HANDLE_NEGATION flag set. */
    bool negated;

    /* track if we saw any negation in the addresses. If so, we
     * skip it for ip-only */
    bool src_contains_negation;
    bool dst_contains_negation;

    /* used to hold flags that are used during init */
    uint32_t init_flags;
    /* coccinelle: SignatureInitData:init_flags:SIG_FLAG_INIT_ */

    /* used at init to determine max dsize */
    SigMatch *dsize_sm;

    /* list id for `mpm_sm`. Should always match `SigMatchListSMBelongsTo(s, mpm_sm)`. */
    int mpm_sm_list;
    /* the fast pattern added from this signature */
    SigMatch *mpm_sm;
    /* used to speed up init of prefilter */
    SigMatch *prefilter_sm;

    /* SigMatch list used for adding content and friends. E.g. file_data; */
    int list;
    bool list_set;

    DetectEngineTransforms transforms;

    /** score to influence rule grouping. A higher value leads to a higher
     *  likelihood of a rulegroup with this sig ending up as a contained
     *  group. */
    int whitelist;

    /** address settings for this signature */
    const DetectAddressHead *src, *dst;

    int prefilter_list;

    uint32_t smlists_array_size;
    /* holds all sm lists */
    struct SigMatch_ **smlists;
    /* holds all sm lists' tails */
    struct SigMatch_ **smlists_tail;
} SignatureInitData;

/** \brief Signature container */
typedef struct Signature_ {
    uint32_t flags;
    /* coccinelle: Signature:flags:SIG_FLAG_ */

    AppProto alproto;

    uint16_t dsize_low;
    uint16_t dsize_high;
    uint8_t dsize_mode;

    SignatureMask mask;
    SigIntId num; /**< signature number, internal id */

    /** inline -- action */
    uint8_t action;
    uint8_t file_flags;

    /** addresses, ports and proto this sig matches on */
    DetectProto proto;

    /** classification id **/
    uint16_t class_id;

    /** ipv4 match arrays */
    uint16_t addr_dst_match4_cnt;
    uint16_t addr_src_match4_cnt;
    uint16_t addr_dst_match6_cnt;
    uint16_t addr_src_match6_cnt;
    DetectMatchAddressIPv4 *addr_dst_match4;
    DetectMatchAddressIPv4 *addr_src_match4;
    /** ipv6 match arrays */
    DetectMatchAddressIPv6 *addr_dst_match6;
    DetectMatchAddressIPv6 *addr_src_match6;

    uint32_t id;  /**< sid, set by the 'sid' rule keyword */
    uint32_t gid; /**< generator id */
    uint32_t rev;
    int prio;

    /** port settings for this signature */
    DetectPort *sp, *dp;

#ifdef PROFILING
    uint16_t profiling_id;
#endif

    /** netblocks and hosts specified at the sid, in CIDR format */
    IPOnlyCIDRItem *cidr_src, *cidr_dst;

    DetectEngineAppInspectionEngine *app_inspect;
    DetectEnginePktInspectionEngine *pkt_inspect;
    DetectEngineFrameInspectionEngine *frame_inspect;

    /* Matching structures for the built-ins. The others are in
     * their inspect engines. */
    SigMatchData *sm_arrays[DETECT_SM_LIST_MAX];

    /* memory is still owned by the sm_lists/sm_arrays entry */
    const struct DetectFilestoreData_ *filestore_ctx;

    char *msg;

    /** classification message */
    char *class_msg;
    /** Reference */
    DetectReference *references;
    /** Metadata */
    DetectMetadataHead *metadata;

    char *sig_str;

    SignatureInitData *init_data;

    /** ptr to the next sig in the list */
    struct Signature_ *next;
} Signature;

enum DetectBufferMpmType {
    DETECT_BUFFER_MPM_TYPE_PKT,
    DETECT_BUFFER_MPM_TYPE_APP,
    DETECT_BUFFER_MPM_TYPE_FRAME,
    /* must be last */
    DETECT_BUFFER_MPM_TYPE_SIZE,
};

/** \brief one time registration of keywords at start up */
typedef struct DetectBufferMpmRegistery_ {
    const char *name;
    char pname[32];             /**< name used in profiling */
    int direction;              /**< SIG_FLAG_TOSERVER or SIG_FLAG_TOCLIENT */
    int16_t sm_list;
    int16_t sm_list_base;
    int priority;
    int id;                     /**< index into this array and result arrays */
    enum DetectBufferMpmType type;
    int sgh_mpm_context;

    int (*PrefilterRegisterWithListId)(struct DetectEngineCtx_ *de_ctx,
            struct SigGroupHead_ *sgh, MpmCtx *mpm_ctx,
            const struct DetectBufferMpmRegistery_ *mpm_reg, int list_id);
    DetectEngineTransforms transforms;

    union {
        /* app-layer matching: use if type == DETECT_BUFFER_MPM_TYPE_APP */
        struct {
            InspectionBufferGetDataPtr GetData;
            AppProto alproto;
            int tx_min_progress;
        } app_v2;

        /* pkt matching: use if type == DETECT_BUFFER_MPM_TYPE_PKT */
        struct {
            int (*PrefilterRegisterWithListId)(struct DetectEngineCtx_ *de_ctx,
                    struct SigGroupHead_ *sgh, MpmCtx *mpm_ctx,
                    const struct DetectBufferMpmRegistery_ *mpm_reg, int list_id);
            InspectionBufferGetPktDataPtr GetData;
        } pkt_v1;

        /* frame matching: use if type == DETECT_BUFFER_MPM_TYPE_FRAME */
        struct {
            AppProto alproto;
            uint8_t type;
        } frame_v1;
    };

    struct DetectBufferMpmRegistery_ *next;
} DetectBufferMpmRegistery;

/* helper structure to track pattern stats and assign pattern id's. */
typedef struct DetectPatternTracker {
    const struct DetectContentData_ *cd;
    int sm_list;
    uint32_t cnt;
    uint32_t mpm;
} DetectPatternTracker;

typedef struct DetectReplaceList_ {
    struct DetectContentData_ *cd;
    uint8_t *found;
    struct DetectReplaceList_ *next;
} DetectReplaceList;

/** only execute flowvar storage if rule matched */
#define DETECT_VAR_TYPE_FLOW_POSTMATCH      1
#define DETECT_VAR_TYPE_PKT_POSTMATCH       2

/** list for flowvar store candidates, to be stored from
 *  post-match function */
typedef struct DetectVarList_ {
    uint32_t idx;                       /**< flowvar name idx */
    uint16_t len;                       /**< data len */
    uint16_t key_len;
    int type;                           /**< type of store candidate POSTMATCH or ALWAYS */
    uint8_t *key;
    uint8_t *buffer;                    /**< alloc'd buffer, may be freed by
                                             post-match, post-non-match */
    struct DetectVarList_ *next;
} DetectVarList;

typedef struct SCFPSupportSMList_ {
    int list_id;
    int priority;
    struct SCFPSupportSMList_ *next;
} SCFPSupportSMList;

/** \brief IP only rules matching ctx. */
typedef struct DetectEngineIPOnlyCtx_ {
    /* Lookup trees */
    SCRadixTree *tree_ipv4src, *tree_ipv4dst;
    SCRadixTree *tree_ipv6src, *tree_ipv6dst;

    /* Used to build the radix trees */
    IPOnlyCIDRItem *ip_src, *ip_dst;
    uint32_t max_idx;

    /* Used to map large signums to smaller values to compact the bitsets
     * stored in the radix trees */
    uint32_t *sig_mapping;
    uint32_t sig_mapping_size;
} DetectEngineIPOnlyCtx;

typedef struct DetectEngineLookupFlow_ {
    DetectPort *tcp;
    DetectPort *udp;
    struct SigGroupHead_ *sgh[256];
} DetectEngineLookupFlow;

#include "detect-threshold.h"

/** \brief threshold ctx */
typedef struct ThresholdCtx_    {
    SCMutex threshold_table_lock;                   /**< Mutex for hash table */

    /** to support rate_filter "by_rule" option */
    DetectThresholdEntry **th_entry;
    uint32_t th_size;
} ThresholdCtx;

typedef struct SigString_ {
    char *filename;
    char *sig_str;
    char *sig_error;
    int line;
    TAILQ_ENTRY(SigString_) next;
} SigString;

/** \brief Signature loader statistics */
typedef struct SigFileLoaderStat_ {
    TAILQ_HEAD(, SigString_) failed_sigs;
    int bad_files;
    int total_files;
    int good_sigs_total;
    int bad_sigs_total;
} SigFileLoaderStat;

typedef struct DetectEngineThreadKeywordCtxItem_ {
    void *(*InitFunc)(void *);
    void (*FreeFunc)(void *);
    void *data;
    struct DetectEngineThreadKeywordCtxItem_ *next;
    int id;
    const char *name; /* keyword name, for error printing */
} DetectEngineThreadKeywordCtxItem;

enum DetectEnginePrefilterSetting
{
    DETECT_PREFILTER_MPM = 0,   /**< use only mpm / fast_pattern */
    DETECT_PREFILTER_AUTO = 1,  /**< use mpm + keyword prefilters */
};

enum DetectEngineType
{
    DETECT_ENGINE_TYPE_NORMAL = 0,
    DETECT_ENGINE_TYPE_DD_STUB = 1, /* delayed detect stub: can be reloaded */
    DETECT_ENGINE_TYPE_MT_STUB = 2, /* multi-tenant stub: cannot be reloaded */
    DETECT_ENGINE_TYPE_TENANT = 3,
};

/* Flow states:
 *  toserver
 *  toclient
 */
#define FLOW_STATES 2

/** \brief main detection engine ctx */
typedef struct DetectEngineCtx_ {
    int failure_fatal;

    int tenant_id;

    Signature *sig_list;
    uint32_t sig_cnt;

    /* version of the srep data */
    uint32_t srep_version;

    /* reputation for netblocks */
    SRepCIDRTree *srepCIDR_ctx;

    Signature **sig_array;
    uint32_t sig_array_size; /* size in bytes */
    uint32_t sig_array_len;  /* size in array members */

    uint32_t signum;

    /** Maximum value of all our sgh's non_mpm_store_cnt setting,
     *  used to alloc det_ctx::non_mpm_id_array */
    uint32_t non_pf_store_cnt_max;

    /* used by the signature ordering module */
    struct SCSigOrderFunc_ *sc_sig_order_funcs;

    /* hash table used for holding the classification config info */
    HashTable *class_conf_ht;
    /* hash table used for holding the reference config info */
    HashTable *reference_conf_ht;

    /* main sigs */
    DetectEngineLookupFlow flow_gh[FLOW_STATES];

    /* init phase vars */
    HashListTable *sgh_hash_table;

    HashListTable *mpm_hash_table;
    HashListTable *pattern_hash_table;

    /* hash table used to cull out duplicate sigs */
    HashListTable *dup_sig_hash_table;

    DetectEngineIPOnlyCtx io_ctx;
    ThresholdCtx ths_ctx;

    uint8_t flags;        /**< only DE_QUIET */
    uint8_t mpm_matcher;  /**< mpm matcher this ctx uses */
    uint16_t spm_matcher; /**< spm matcher this ctx uses */

    /* maximum recursion depth for content inspection */
    int inspection_recursion_limit;

    /* spm thread context prototype, built as spm matchers are constructed and
     * later used to construct thread context for each thread. */
    SpmGlobalThreadCtx *spm_global_thread_ctx;

    /* Config options */

    uint16_t max_uniq_toclient_groups;
    uint16_t max_uniq_toserver_groups;

    /* max flowbit id that is used */
    uint32_t max_fb_id;

    MpmCtxFactoryContainer *mpm_ctx_factory_container;

<<<<<<< HEAD
    /* maximum recursion depth for content inspection */
    int inspection_recursion_limit;

=======
>>>>>>> cb66a1e6
    /* array containing all sgh's in use so we can loop
     * through it in Stage4. */
    struct SigGroupHead_ **sgh_array;
    uint32_t sgh_array_cnt;
    uint32_t sgh_array_size;

    int32_t sgh_mpm_context_proto_tcp_packet;
    int32_t sgh_mpm_context_proto_udp_packet;
    int32_t sgh_mpm_context_proto_other_packet;
    int32_t sgh_mpm_context_stream;

    /* the max local id used amongst all sigs */
    int32_t byte_extract_max_local_id;

    /** version of the detect engine. The version is incremented on reloads */
    uint32_t version;

    /** sgh for signatures that match against invalid packets. In those cases
     *  we can't lookup by proto, address, port as we don't have these */
    struct SigGroupHead_ *decoder_event_sgh;

    /* Maximum size of the buffer for decoded base64 data. */
    uint32_t base64_decode_max_len;

    /** Store rule file and line so that parsers can use them in errors. */
    int rule_line;
    char *rule_file;
    const char *sigerror;
    bool sigerror_silent;
    bool sigerror_ok;

    bool filedata_config_initialized;

    /* specify the configuration for mpm context factory */
    uint8_t sgh_mpm_ctx_cnf;

    int keyword_id;
    /** hash list of keywords that need thread local ctxs */
    HashListTable *keyword_hash;

    struct {
        uint32_t content_limit;
        uint32_t content_inspect_min_size;
        uint32_t content_inspect_window;
    } filedata_config[ALPROTO_MAX];

#ifdef PROFILING
    struct SCProfileDetectCtx_ *profile_ctx;
    struct SCProfileKeywordDetectCtx_ *profile_keyword_ctx;
    struct SCProfilePrefilterDetectCtx_ *profile_prefilter_ctx;
    struct SCProfileKeywordDetectCtx_ **profile_keyword_ctx_per_list;
    struct SCProfileSghDetectCtx_ *profile_sgh_ctx;
    uint32_t profile_match_logging_threshold;
#endif
    char config_prefix[64];

    enum DetectEngineType type;

    /** how many de_ctx' are referencing this */
    uint32_t ref_cnt;
    /** list in master: either active or freelist */
    struct DetectEngineCtx_ *next;

    /** id of loader thread 'owning' this de_ctx */
    int loader_id;

    /** are we using just mpm or also other prefilters */
    enum DetectEnginePrefilterSetting prefilter_setting;

    HashListTable *dport_hash_table;

    DetectPort *tcp_whitelist;
    DetectPort *udp_whitelist;

    /** table for storing the string representation with the parsers result */
    HashListTable *address_table;

    /** table to store metadata keys and values */
    HashTable *metadata_table;

    /* hash tables with rule-time buffer registration. Start time registration
     * is in detect-engine.c::g_buffer_type_hash */
    HashListTable *buffer_type_hash_name;
    HashListTable *buffer_type_hash_id;
    uint32_t buffer_type_id;

    uint32_t app_mpms_list_cnt;
    DetectBufferMpmRegistery *app_mpms_list;
    /* list with app inspect engines. Both the start-time registered ones and
     * the rule-time registered ones. */
    DetectEngineAppInspectionEngine *app_inspect_engines;
    DetectEnginePktInspectionEngine *pkt_inspect_engines;
    DetectBufferMpmRegistery *pkt_mpms_list;
    uint32_t pkt_mpms_list_cnt;
    DetectEngineFrameInspectionEngine *frame_inspect_engines;
    DetectBufferMpmRegistery *frame_mpms_list;
    uint32_t frame_mpms_list_cnt;

    uint32_t prefilter_id;
    HashListTable *prefilter_hash_table;

    /** time of last ruleset reload */
    struct timeval last_reload;

    /** signatures stats */
    SigFileLoaderStat sig_stat;

    /* list of Fast Pattern registrations. Initially filled using a copy of
     * `g_fp_support_smlist_list`, then extended at rule loading time if needed */
    SCFPSupportSMList *fp_support_smlist_list;

    /** per keyword flag indicating if a prefilter has been
     *  set for it. If true, the setup function will have to
     *  run. */
    bool sm_types_prefilter[DETECT_TBLSIZE];
    bool sm_types_silent_error[DETECT_TBLSIZE];
} DetectEngineCtx;

/* Engine groups profiles (low, medium, high, custom) */
enum {
    ENGINE_PROFILE_UNKNOWN,
    ENGINE_PROFILE_LOW,
    ENGINE_PROFILE_MEDIUM,
    ENGINE_PROFILE_HIGH,
    ENGINE_PROFILE_CUSTOM,
};

/* Siggroup mpm context profile */
enum {
    ENGINE_SGH_MPM_FACTORY_CONTEXT_FULL = 0,
    ENGINE_SGH_MPM_FACTORY_CONTEXT_SINGLE,
    ENGINE_SGH_MPM_FACTORY_CONTEXT_AUTO,
#define ENGINE_SGH_MPM_FACTORY_CONTEXT_START_ID_RANGE (ENGINE_SGH_MPM_FACTORY_CONTEXT_AUTO + 1)
};

#define DETECT_FILESTORE_MAX 15

typedef struct SignatureNonPrefilterStore_ {
    SigIntId id;
    SignatureMask mask;
    AppProto alproto;
} SignatureNonPrefilterStore;

/** array of TX inspect rule candidates */
typedef struct RuleMatchCandidateTx {
    SigIntId id;            /**< internal signature id */
    uint32_t *flags;        /**< inspect flags ptr */
    union {
        struct {
            bool stream_stored;
            uint8_t stream_result;
        };
        uint32_t stream_reset;
    };

    const Signature *s;     /**< ptr to sig */
} RuleMatchCandidateTx;

/**
  * Detection engine thread data.
  */
typedef struct DetectEngineThreadCtx_ {
    /** \note multi-tenant hash lookup code from Detect() *depends*
     *        on this being the first member */
    uint32_t tenant_id;

    /* the thread to which this detection engine thread belongs */
    ThreadVars *tv;

    /** Array of non-prefiltered sigs that need to be evaluated. Updated
     *  per packet based on the rule group and traffic properties. */
    SigIntId *non_pf_id_array;
    uint32_t non_pf_id_cnt; // size is cnt * sizeof(uint32_t)

    uint32_t mt_det_ctxs_cnt;
    struct DetectEngineThreadCtx_ **mt_det_ctxs;
    HashTable *mt_det_ctxs_hash;

    struct DetectEngineTenantMapping_ *tenant_array;
    uint32_t tenant_array_size;

    uint32_t (*TenantGetId)(const void *, const Packet *p);

    /* detection engine variables */

    uint64_t raw_stream_progress;

    /** offset into the payload of the last match by:
     *  content, pcre, etc */
    uint32_t buffer_offset;
    /* used by pcre match function alone */
    uint32_t pcre_match_start_offset;

    /* counter for the filestore array below -- up here for cache reasons. */
    uint16_t filestore_cnt;

    /** id for alert counter */
    uint16_t counter_alerts;
    /** id for discarded alerts counter */
    uint16_t counter_alerts_overflow;
    /** id for suppressed alerts counter */
    uint16_t counter_alerts_suppressed;
#ifdef PROFILING
    uint16_t counter_mpm_list;
    uint16_t counter_nonmpm_list;
    uint16_t counter_fnonmpm_list;
    uint16_t counter_match_list;
#endif

    struct {
        InspectionBuffer *buffers;
        uint32_t buffers_size;          /**< in number of elements */
        uint32_t to_clear_idx;
        uint32_t *to_clear_queue;
    } inspect;

    struct {
        /** inspection buffers for more complex case. As we can inspect multiple
         *  buffers in parallel, we need this extra wrapper struct */
        InspectionBufferMultipleForList *buffers;
        uint32_t buffers_size;                      /**< in number of elements */
        uint32_t to_clear_idx;
        uint32_t *to_clear_queue;
    } multi_inspect;

    /* used to discontinue any more matching */
    uint16_t discontinue_matching;
    uint16_t flags; /**< DETECT_ENGINE_THREAD_CTX_* flags */

    /* true if tx_id is set */
    bool tx_id_set;
    /** ID of the transaction currently being inspected. */
    uint64_t tx_id;
    int64_t frame_id;
    uint64_t frame_inspect_progress; /**< used to set Frame::inspect_progress after all inspection
                                        on a frame is complete. */
    Packet *p;

    uint16_t alert_queue_size;
    uint16_t alert_queue_capacity;
    PacketAlert *alert_queue;

    SC_ATOMIC_DECLARE(int, so_far_used_by_detect);

    /* holds the current recursion depth on content inspection */
    int inspection_recursion_counter;

    /** array of signature pointers we're going to inspect in the detection
     *  loop. */
    Signature **match_array;
    /** size of the array in items (mem size if * sizeof(Signature *)
     *  Only used during initialization. */
    uint32_t match_array_len;
    /** size in use */
    SigIntId match_array_cnt;

    RuleMatchCandidateTx *tx_candidates;
    uint32_t tx_candidates_size;

    SignatureNonPrefilterStore *non_pf_store_ptr;
    uint32_t non_pf_store_cnt;

    /** pointer to the current mpm ctx that is stored
     *  in a rule group head -- can be either a content
     *  or uricontent ctx. */
    MpmThreadCtx mtc;   /**< thread ctx for the mpm */
    MpmThreadCtx mtcu;  /**< thread ctx for uricontent mpm */
    MpmThreadCtx mtcs;  /**< thread ctx for stream mpm */
    PrefilterRuleStore pmq;

    /** SPM thread context used for scanning. This has been cloned from the
     * prototype held by DetectEngineCtx. */
    SpmThreadCtx *spm_thread_ctx;

    /* byte_* values */
    uint64_t *byte_values;

    /* string to replace */
    DetectReplaceList *replist;
    /* vars to store in post match function */
    DetectVarList *varlist;

    /* Array in which the filestore keyword stores file id and tx id. If the
     * full signature matches, these are processed by a post-match filestore
     * function to finalize the store. */
    struct {
        uint32_t file_id;
        uint64_t tx_id;
    } filestore[DETECT_FILESTORE_MAX];

    DetectEngineCtx *de_ctx;
    /** store for keyword contexts that need a per thread storage. Per de_ctx. */
    void **keyword_ctxs_array;
    int keyword_ctxs_size;
    /** store for keyword contexts that need a per thread storage. Global. */
    int global_keyword_ctxs_size;
    void **global_keyword_ctxs_array;

    uint8_t *base64_decoded;
    int base64_decoded_len;
    int base64_decoded_len_max;

    AppLayerDecoderEvents *decoder_events;
    uint16_t events;

#ifdef DEBUG
    uint64_t pkt_stream_add_cnt;
    uint64_t payload_mpm_cnt;
    uint64_t payload_mpm_size;
    uint64_t stream_mpm_cnt;
    uint64_t stream_mpm_size;
    uint64_t payload_persig_cnt;
    uint64_t payload_persig_size;
    uint64_t stream_persig_cnt;
    uint64_t stream_persig_size;
#endif
#ifdef PROFILING
    struct SCProfileData_ *rule_perf_data;
    int rule_perf_data_size;
    struct SCProfileKeywordData_ *keyword_perf_data;
    struct SCProfileKeywordData_ **keyword_perf_data_per_list;
    int keyword_perf_list; /**< list we're currently inspecting, DETECT_SM_LIST_* */
    struct SCProfileSghData_ *sgh_perf_data;

    struct SCProfilePrefilterData_ *prefilter_perf_data;
    /** bytes inspected by current prefilter callback call */
    uint64_t prefilter_bytes;
    /** number of times we inspected a buffer */
    uint64_t prefilter_bytes_called;
#endif
} DetectEngineThreadCtx;

/** \brief element in sigmatch type table.
 */
typedef struct SigTableElmt_ {
    /** Packet match function pointer */
    int (*Match)(DetectEngineThreadCtx *, Packet *, const Signature *, const SigMatchCtx *);

    /** AppLayer TX match function pointer */
    int (*AppLayerTxMatch)(DetectEngineThreadCtx *, Flow *,
            uint8_t flags, void *alstate, void *txv,
            const Signature *, const SigMatchCtx *);

    /** File match function  pointer */
    int (*FileMatch)(DetectEngineThreadCtx *,
        Flow *,                     /**< *LOCKED* flow */
        uint8_t flags, File *, const Signature *, const SigMatchCtx *);

    /** InspectionBuffer transformation callback */
    void (*Transform)(InspectionBuffer *, void *context);
    bool (*TransformValidate)(const uint8_t *content, uint16_t content_len, void *context);

    /** keyword setup function pointer */
    int (*Setup)(DetectEngineCtx *, Signature *, const char *);

    bool (*SupportsPrefilter)(const Signature *s);
    int (*SetupPrefilter)(DetectEngineCtx *de_ctx, struct SigGroupHead_ *sgh);

    void (*Free)(DetectEngineCtx *, void *);
#ifdef UNITTESTS
    void (*RegisterTests)(void);
#endif
    uint16_t flags;
    /* coccinelle: SigTableElmt:flags:SIGMATCH_ */

    /** better keyword to replace the current one */
    uint16_t alternative;

    const char *name;     /**< keyword name alias */
    const char *alias;    /**< name alias */
    const char *desc;
    const char *url;

} SigTableElmt;

/* event code */
enum {
#ifdef UNITTESTS
    DET_CTX_EVENT_TEST,
#endif
    FILE_DECODER_EVENT_NO_MEM,
    FILE_DECODER_EVENT_INVALID_SWF_LENGTH,
    FILE_DECODER_EVENT_INVALID_SWF_VERSION,
    FILE_DECODER_EVENT_Z_DATA_ERROR,
    FILE_DECODER_EVENT_Z_STREAM_ERROR,
    FILE_DECODER_EVENT_Z_BUF_ERROR,
    FILE_DECODER_EVENT_Z_UNKNOWN_ERROR,
    FILE_DECODER_EVENT_LZMA_IO_ERROR,
    FILE_DECODER_EVENT_LZMA_HEADER_TOO_SHORT_ERROR,
    FILE_DECODER_EVENT_LZMA_DECODER_ERROR,
    FILE_DECODER_EVENT_LZMA_MEMLIMIT_ERROR,
    FILE_DECODER_EVENT_LZMA_XZ_ERROR,
    FILE_DECODER_EVENT_LZMA_UNKNOWN_ERROR,

    DETECT_EVENT_TOO_MANY_BUFFERS,
};

#define SIG_GROUP_HEAD_HAVERAWSTREAM    BIT_U32(0)
#ifdef HAVE_MAGIC
#define SIG_GROUP_HEAD_HAVEFILEMAGIC    BIT_U32(20)
#endif
#define SIG_GROUP_HEAD_HAVEFILEMD5      BIT_U32(21)
#define SIG_GROUP_HEAD_HAVEFILESIZE     BIT_U32(22)
#define SIG_GROUP_HEAD_HAVEFILESHA1     BIT_U32(23)
#define SIG_GROUP_HEAD_HAVEFILESHA256   BIT_U32(24)

enum MpmBuiltinBuffers {
    MPMB_TCP_PKT_TS,
    MPMB_TCP_PKT_TC,
    MPMB_TCP_STREAM_TS,
    MPMB_TCP_STREAM_TC,
    MPMB_UDP_TS,
    MPMB_UDP_TC,
    MPMB_OTHERIP,
    MPMB_MAX,
};

typedef struct MpmStore_ {
    uint8_t *sid_array;
    uint32_t sid_array_size;

    int direction;
    enum MpmBuiltinBuffers buffer;
    int sm_list;
    int32_t sgh_mpm_context;
    AppProto alproto;
    MpmCtx *mpm_ctx;

} MpmStore;

typedef void (*PrefilterFrameFn)(DetectEngineThreadCtx *det_ctx, const void *pectx, Packet *p,
        const struct Frames *frames, const struct Frame *frame);

typedef struct AppLayerTxData AppLayerTxData;
typedef void (*PrefilterTxFn)(DetectEngineThreadCtx *det_ctx, const void *pectx, Packet *p, Flow *f,
        void *tx, const uint64_t tx_id, const AppLayerTxData *tx_data, const uint8_t flags);

typedef struct PrefilterEngineList_ {
    uint16_t id;

    /** App Proto this engine applies to: only used with Tx Engines */
    AppProto alproto;
    /** Minimal Tx progress we need before running the engine. Only used
     *  with Tx Engine */
    uint8_t tx_min_progress;

    uint8_t frame_type;

    /** Context for matching. Might be MpmCtx for MPM engines, other ctx'
     *  for other engines. */
    void *pectx;

    void (*Prefilter)(DetectEngineThreadCtx *det_ctx, Packet *p, const void *pectx);
    PrefilterTxFn PrefilterTx;
    PrefilterFrameFn PrefilterFrame;

    struct PrefilterEngineList_ *next;

    /** Free function for pectx data. If NULL the memory is not freed. */
    void (*Free)(void *pectx);

    const char *name;
    /* global id for this prefilter */
    uint32_t gid;
} PrefilterEngineList;

typedef struct PrefilterEngine_ {
    uint16_t local_id;

    /** App Proto this engine applies to: only used with Tx Engines */
    AppProto alproto;

    union {
        /** Minimal Tx progress we need before running the engine. Only used
         *  with Tx Engine */
        uint8_t tx_min_progress;
        uint8_t frame_type;
    } ctx;

    /** Context for matching. Might be MpmCtx for MPM engines, other ctx'
     *  for other engines. */
    void *pectx;

    union {
        void (*Prefilter)(DetectEngineThreadCtx *det_ctx, Packet *p, const void *pectx);
        PrefilterTxFn PrefilterTx;
        PrefilterFrameFn PrefilterFrame;
    } cb;

    /* global id for this prefilter */
    uint32_t gid;
    bool is_last;
    bool is_last_for_progress;
} PrefilterEngine;

typedef struct SigGroupHeadInitData_ {
    MpmStore mpm_store[MPMB_MAX];

    uint8_t *sig_array; /**< bit array of sig nums (internal id's) */
    uint32_t sig_size; /**< size in bytes */

    uint8_t protos[256];    /**< proto(s) this sgh is for */
    uint32_t direction;     /**< set to SIG_FLAG_TOSERVER, SIG_FLAG_TOCLIENT or both */
    int whitelist;          /**< try to make this group a unique one */

    MpmCtx **app_mpms;
    MpmCtx **pkt_mpms;
    MpmCtx **frame_mpms;

    PrefilterEngineList *pkt_engines;
    PrefilterEngineList *payload_engines;
    PrefilterEngineList *tx_engines;
    PrefilterEngineList *frame_engines;

    /** number of sigs in this group */
    SigIntId sig_cnt;

    /** Array with sig ptrs... size is sig_cnt * sizeof(Signature *) */
    Signature **match_array;

    /* port ptr */
    struct DetectPort_ *port;
} SigGroupHeadInitData;

/** \brief Container for matching data for a signature group */
typedef struct SigGroupHead_ {
    uint32_t flags;
    /* coccinelle: SigGroupHead:flags:SIG_GROUP_HEAD_ */

    /* non prefilter list excluding SYN rules */
    uint32_t non_pf_other_store_cnt;
    uint32_t non_pf_syn_store_cnt;
    SignatureNonPrefilterStore *non_pf_other_store_array; // size is non_mpm_store_cnt * sizeof(SignatureNonPrefilterStore)
    /* non mpm list including SYN rules */
    SignatureNonPrefilterStore *non_pf_syn_store_array; // size is non_mpm_syn_store_cnt * sizeof(SignatureNonPrefilterStore)

    /** the number of signatures in this sgh that have the filestore keyword
     *  set. */
    uint16_t filestore_cnt;

    uint32_t id; /**< unique id used to index sgh_array for stats */

    PrefilterEngine *pkt_engines;
    PrefilterEngine *payload_engines;
    PrefilterEngine *tx_engines;
    PrefilterEngine *frame_engines;

    /* ptr to our init data we only use at... init :) */
    SigGroupHeadInitData *init;

} SigGroupHead;

/** sigmatch has no options, so the parser shouldn't expect any */
#define SIGMATCH_NOOPT                  BIT_U16(0)
/** sigmatch is compatible with a ip only rule */
#define SIGMATCH_IPONLY_COMPAT          BIT_U16(1)
/** sigmatch is compatible with a decode event only rule */
#define SIGMATCH_DEONLY_COMPAT          BIT_U16(2)
/**< Flag to indicate that the signature is not built-in */
#define SIGMATCH_NOT_BUILT              BIT_U16(3)
/** sigmatch may have options, so the parser should be ready to
 *  deal with both cases */
#define SIGMATCH_OPTIONAL_OPT           BIT_U16(4)
/** input may be wrapped in double quotes. They will be stripped before
 *  input data is passed to keyword parser */
#define SIGMATCH_QUOTES_OPTIONAL        BIT_U16(5)
/** input MUST be wrapped in double quotes. They will be stripped before
 *  input data is passed to keyword parser. Missing double quotes lead to
 *  error and signature invalidation. */
#define SIGMATCH_QUOTES_MANDATORY       BIT_U16(6)
/** negation parsing is handled by the rule parser. Signature::init_data::negated
 *  will be set to true or false prior to calling the keyword parser. Exclamation
 *  mark is stripped from the input to the keyword parser. */
#define SIGMATCH_HANDLE_NEGATION        BIT_U16(7)
/** keyword is a content modifier */
#define SIGMATCH_INFO_CONTENT_MODIFIER  BIT_U16(8)
/** keyword is a sticky buffer */
#define SIGMATCH_INFO_STICKY_BUFFER     BIT_U16(9)
/** keyword is deprecated: used to suggest an alternative */
#define SIGMATCH_INFO_DEPRECATED        BIT_U16(10)
/** strict parsing is enabled */
#define SIGMATCH_STRICT_PARSING         BIT_U16(11)

enum DetectEngineTenantSelectors
{
    TENANT_SELECTOR_UNKNOWN = 0,    /**< not set */
    TENANT_SELECTOR_DIRECT,         /**< method provides direct tenant id */
    TENANT_SELECTOR_VLAN,           /**< map vlan to tenant id */
    TENANT_SELECTOR_LIVEDEV,        /**< map livedev to tenant id */
};

typedef struct DetectEngineTenantMapping_ {
    uint32_t tenant_id;

    /* traffic id that maps to the tenant id */
    uint32_t traffic_id;

    struct DetectEngineTenantMapping_ *next;
} DetectEngineTenantMapping;

typedef struct DetectEngineMasterCtx_ {
    SCMutex lock;

    /** enable multi tenant mode */
    int multi_tenant_enabled;

    /** version, incremented after each 'apply to threads' */
    uint32_t version;

    /** list of active detection engines. This list is used to generate the
     *  threads det_ctx's */
    DetectEngineCtx *list;

    /** free list, containing detection engines that will be removed but may
     *  still be referenced by det_ctx's. Freed as soon as all references are
     *  gone. */
    DetectEngineCtx *free_list;

    enum DetectEngineTenantSelectors tenant_selector;

    /** list of tenant mappings. Updated under lock. Used to generate lookup
     *  structures. */
    DetectEngineTenantMapping *tenant_mapping_list;

    /** list of keywords that need thread local ctxs,
     *  only updated by keyword registration at start up. Not
     *  covered by the lock. */
    DetectEngineThreadKeywordCtxItem *keyword_list;
    int keyword_id;
} DetectEngineMasterCtx;

/* Table with all SigMatch registrations */
extern SigTableElmt sigmatch_table[DETECT_TBLSIZE];

/** Remember to add the options in SignatureIsIPOnly() at detect.c otherwise it wont be part of a signature group */

/* detection api */
TmEcode Detect(ThreadVars *tv, Packet *p, void *data);

SigMatch *SigMatchAlloc(void);
Signature *SigFindSignatureBySidGid(DetectEngineCtx *, uint32_t, uint32_t);
void SigMatchFree(DetectEngineCtx *, SigMatch *sm);

void SigRegisterTests(void);

void DisableDetectFlowFileFlags(Flow *f);
char *DetectLoadCompleteSigPath(const DetectEngineCtx *, const char *sig_file);
int SigLoadSignatures (DetectEngineCtx *, char *, int);
void SigMatchSignatures(ThreadVars *th_v, DetectEngineCtx *de_ctx,
                       DetectEngineThreadCtx *det_ctx, Packet *p);

int SignatureIsIPOnly(DetectEngineCtx *de_ctx, const Signature *s);
const SigGroupHead *SigMatchSignaturesGetSgh(const DetectEngineCtx *de_ctx, const Packet *p);

int DetectUnregisterThreadCtxFuncs(DetectEngineCtx *, void *data, const char *name);
int DetectRegisterThreadCtxFuncs(DetectEngineCtx *, const char *name, void *(*InitFunc)(void *), void *data, void (*FreeFunc)(void *), int);
void *DetectThreadCtxGetKeywordThreadCtx(DetectEngineThreadCtx *, int);

void RuleMatchCandidateTxArrayInit(DetectEngineThreadCtx *det_ctx, uint32_t size);
void RuleMatchCandidateTxArrayFree(DetectEngineThreadCtx *det_ctx);

void AlertQueueInit(DetectEngineThreadCtx *det_ctx);
void AlertQueueFree(DetectEngineThreadCtx *det_ctx);
void AlertQueueAppend(DetectEngineThreadCtx *det_ctx, const Signature *s, Packet *p, uint64_t tx_id,
        uint8_t alert_flags);

int DetectFlowbitsAnalyze(DetectEngineCtx *de_ctx);

int DetectMetadataHashInit(DetectEngineCtx *de_ctx);
void DetectMetadataHashFree(DetectEngineCtx *de_ctx);

/* events */
void DetectEngineSetEvent(DetectEngineThreadCtx *det_ctx, uint8_t e);
AppLayerDecoderEvents *DetectEngineGetEvents(DetectEngineThreadCtx *det_ctx);
int DetectEngineGetEventInfo(const char *event_name, int *event_id,
                             AppLayerEventType *event_type);

void DumpPatterns(DetectEngineCtx *de_ctx);


#endif /* __DETECT_H__ */
<|MERGE_RESOLUTION|>--- conflicted
+++ resolved
@@ -852,12 +852,9 @@
 
     MpmCtxFactoryContainer *mpm_ctx_factory_container;
 
-<<<<<<< HEAD
     /* maximum recursion depth for content inspection */
     int inspection_recursion_limit;
 
-=======
->>>>>>> cb66a1e6
     /* array containing all sgh's in use so we can loop
      * through it in Stage4. */
     struct SigGroupHead_ **sgh_array;

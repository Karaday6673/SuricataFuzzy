/* Copyright (C) 2007-2014 Open Information Security Foundation
 *
 * You can copy, redistribute or modify this Program under the terms of
 * the GNU General Public License version 2 as published by the Free
 * Software Foundation.
 *
 * This program is distributed in the hope that it will be useful,
 * but WITHOUT ANY WARRANTY; without even the implied warranty of
 * MERCHANTABILITY or FITNESS FOR A PARTICULAR PURPOSE.  See the
 * GNU General Public License for more details.
 *
 * You should have received a copy of the GNU General Public License
 * version 2 along with this program; if not, write to the Free Software
 * Foundation, Inc., 51 Franklin Street, Fifth Floor, Boston, MA
 * 02110-1301, USA.
 */

/**
 * \file
 *
 * \author Victor Julien <victor@inliniac.net>
 */

#ifndef __DETECT_H__
#define __DETECT_H__

#include <stdint.h>

#include "flow.h"

#include "detect-engine-proto.h"
#include "detect-reference.h"

#include "packet-queue.h"
#include "util-mpm.h"
#include "util-hash.h"
#include "util-hashlist.h"
#include "util-debug.h"
#include "util-error.h"
#include "util-radix-tree.h"
#include "util-file.h"
#include "reputation.h"

#include "detect-mark.h"

#define DETECT_MAX_RULE_SIZE 8192

/* forward declarations for the structures from detect-engine-sigorder.h */
struct SCSigOrderFunc_;
struct SCSigSignatureWrapper_;

/*

  The detection engine groups similar signatures/rules together. Internally a
  tree of different types of data is created on initialization. This is it's
  global layout:

   For TCP/UDP

   - Flow direction
   -- Protocol
   -=- Src address
   -==- Dst address
   -===- Src port
   -====- Dst port

   For the other protocols

   - Flow direction
   -- Protocol
   -=- Src address
   -==- Dst address

*/

/*
 * DETECT ADDRESS
 */

/* holds the values for different possible lists in struct Signature.
 * These codes are access points to particular lists in the array
 * Signature->sm_lists[DETECT_SM_LIST_MAX]. */
enum DetectSigmatchListEnum {
    DETECT_SM_LIST_MATCH = 0,
    DETECT_SM_LIST_PMATCH,
    /* list for http_uri keyword and the ones relative to it */
    DETECT_SM_LIST_UMATCH,
    /* list for http_raw_uri keyword and the ones relative to it */
    DETECT_SM_LIST_HRUDMATCH,
    /* list for http_client_body keyword and the ones relative to it */
    DETECT_SM_LIST_HCBDMATCH,
    /* list for http_server_body keyword and the ones relative to it */
    DETECT_SM_LIST_FILEDATA,
    /* list for http_header keyword and the ones relative to it */
    DETECT_SM_LIST_HHDMATCH,
    /* list for http_raw_header keyword and the ones relative to it */
    DETECT_SM_LIST_HRHDMATCH,
    /* list for http_stat_msg keyword and the ones relative to it */
    DETECT_SM_LIST_HSMDMATCH,
    /* list for http_stat_code keyword and the ones relative to it */
    DETECT_SM_LIST_HSCDMATCH,
    /* list for http_host keyword and the ones relative to it */
    DETECT_SM_LIST_HHHDMATCH,
    /* list for http_raw_host keyword and the ones relative to it */
    DETECT_SM_LIST_HRHHDMATCH,
    /* list for http_method keyword and the ones relative to it */
    DETECT_SM_LIST_HMDMATCH,
    /* list for http_cookie keyword and the ones relative to it */
    DETECT_SM_LIST_HCDMATCH,
    /* list for http_user_agent keyword and the ones relative to it */
    DETECT_SM_LIST_HUADMATCH,
    /* list for http_request_line keyword and the ones relative to it */
    DETECT_SM_LIST_HRLMATCH,
    /* app event engine sm list */
    DETECT_SM_LIST_APP_EVENT,

    DETECT_SM_LIST_AMATCH,
    DETECT_SM_LIST_DMATCH,
    DETECT_SM_LIST_TMATCH,

    DETECT_SM_LIST_FILEMATCH,

    DETECT_SM_LIST_DNSREQUEST_MATCH,    /**< per DNS query tx match list */
    DETECT_SM_LIST_DNSRESPONSE_MATCH,   /**< per DNS response tx match list */
    DETECT_SM_LIST_DNSQUERYNAME_MATCH,  /**< per query in a tx list */

    DETECT_SM_LIST_MODBUS_MATCH,
    DETECT_SM_LIST_CIP_MATCH,
    DETECT_SM_LIST_ENIP_MATCH,

    DETECT_SM_LIST_TEMPLATE_BUFFER_MATCH,

    /* list for post match actions: flowbit set, flowint increment, etc */
    DETECT_SM_LIST_POSTMATCH,

    /* lists for alert thresholding and suppression */
    DETECT_SM_LIST_SUPPRESS,
    DETECT_SM_LIST_THRESHOLD,
    DETECT_SM_LIST_MAX,

    /* used for Signature->list, which indicates which list
     * we're adding keywords to in cases of sticky buffers like
     * file_data */
    DETECT_SM_LIST_NOTSET,
};

/* a is ... than b */
enum {
    ADDRESS_ER = -1, /**< error e.g. compare ipv4 and ipv6 */
    ADDRESS_LT,      /**< smaller              [aaa] [bbb] */
    ADDRESS_LE,      /**< smaller with overlap [aa[bab]bb] */
    ADDRESS_EQ,      /**< exactly equal        [abababab]  */
    ADDRESS_ES,      /**< within               [bb[aaa]bb] and [[abab]bbb] and [bbb[abab]] */
    ADDRESS_EB,      /**< completely overlaps  [aa[bbb]aa] and [[baba]aaa] and [aaa[baba]] */
    ADDRESS_GE,      /**< bigger with overlap  [bb[aba]aa] */
    ADDRESS_GT,      /**< bigger               [bbb] [aaa] */
};

#define ADDRESS_FLAG_ANY            0x01 /**< address is "any" */
#define ADDRESS_FLAG_NOT            0x02 /**< address is negated */

#define ADDRESS_SIGGROUPHEAD_COPY   0x04 /**< sgh is a ptr to another sgh */
#define ADDRESS_PORTS_COPY          0x08 /**< ports are a ptr to other ports */
#define ADDRESS_PORTS_NOTUNIQ       0x10
#define ADDRESS_HAVEPORT            0x20 /**< address has a ports ptr */

/** \brief address structure for use in the detection engine.
 *
 *  Contains the address information and matching information.
 */
typedef struct DetectAddress_ {
    /** address data for this group */
    Address ip;
    Address ip2;

    /** ptr to the next address (dst addr in that case) or to the src port */
    union {
        struct DetectAddressHead_ *dst_gh; /**< destination address */
        struct DetectPort_ *port; /**< source port */
    };

    /** signatures that belong in this group */
    struct SigGroupHead_ *sh;

    /** flags affecting this address */
    uint8_t flags;

    /** ptr to the previous address in the list */
    struct DetectAddress_ *prev;
    /** ptr to the next address in the list */
    struct DetectAddress_ *next;

    uint32_t cnt;
} DetectAddress;

/** Signature grouping head. Here 'any', ipv4 and ipv6 are split out */
typedef struct DetectAddressHead_ {
    DetectAddress *any_head;
    DetectAddress *ipv4_head;
    DetectAddress *ipv6_head;
} DetectAddressHead;


#include "detect-threshold.h"

typedef struct DetectMatchAddressIPv4_ {
    uint32_t ip;    /**< address in host order, start of range */
    uint32_t ip2;   /**< address in host order, end of range */
} DetectMatchAddressIPv4;

typedef struct DetectMatchAddressIPv6_ {
    uint32_t ip[4];
    uint32_t ip2[4];
} DetectMatchAddressIPv6;

/*
 * DETECT PORT
 */

/* a is ... than b */
enum {
    PORT_ER = -1, /* error e.g. compare ipv4 and ipv6 */
    PORT_LT,      /* smaller              [aaa] [bbb] */
    PORT_LE,      /* smaller with overlap [aa[bab]bb] */
    PORT_EQ,      /* exactly equal        [abababab]  */
    PORT_ES,      /* within               [bb[aaa]bb] and [[abab]bbb] and [bbb[abab]] */
    PORT_EB,      /* completely overlaps  [aa[bbb]aa] and [[baba]aaa] and [aaa[baba]] */
    PORT_GE,      /* bigger with overlap  [bb[aba]aa] */
    PORT_GT,      /* bigger               [bbb] [aaa] */
};

#define PORT_FLAG_ANY           0x01 /**< 'any' special port */
#define PORT_FLAG_NOT           0x02 /**< negated port */
#define PORT_SIGGROUPHEAD_COPY  0x04 /**< sgh is a ptr copy */
#define PORT_GROUP_PORTS_COPY   0x08 /**< dst_ph is a ptr copy */

/** \brief Port structure for detection engine */
typedef struct DetectPort_ {
    uint16_t port;
    uint16_t port2;

    /* signatures that belong in this group */
    struct SigGroupHead_ *sh;

    struct DetectPort_ *dst_ph;

    /* double linked list */
    union {
        struct DetectPort_ *prev;
        struct DetectPort_ *hnext; /* hash next */
    };
    struct DetectPort_ *next;

    uint32_t cnt;
    uint8_t flags;  /**< flags for this port */
} DetectPort;

/* Signature flags */
#define SIG_FLAG_SRC_ANY                (1)  /**< source is any */
#define SIG_FLAG_DST_ANY                (1<<1)  /**< destination is any */
#define SIG_FLAG_SP_ANY                 (1<<2)  /**< source port is any */
#define SIG_FLAG_DP_ANY                 (1<<3)  /**< destination port is any */

#define SIG_FLAG_NOALERT                (1<<4)  /**< no alert flag is set */
#define SIG_FLAG_DSIZE                  (1<<5)  /**< signature has a dsize setting */
#define SIG_FLAG_APPLAYER               (1<<6)  /**< signature applies to app layer instead of packets */
#define SIG_FLAG_IPONLY                 (1<<7) /**< ip only signature */

#define SIG_FLAG_STATE_MATCH            (1<<8) /**< signature has matches that require stateful inspection */

#define SIG_FLAG_REQUIRE_PACKET         (1<<9) /**< signature is requiring packet match */
#define SIG_FLAG_REQUIRE_STREAM         (1<<10) /**< signature is requiring stream match */

#define SIG_FLAG_MPM_PACKET             (1<<11)
#define SIG_FLAG_MPM_PACKET_NEG         (1<<12)
#define SIG_FLAG_MPM_STREAM             (1<<13)
#define SIG_FLAG_MPM_STREAM_NEG         (1<<14)
#define SIG_FLAG_MPM_APPLAYER           (1<<15)
#define SIG_FLAG_MPM_APPLAYER_NEG       (1<<16)

#define SIG_FLAG_REQUIRE_FLOWVAR        (1<<17) /**< signature can only match if a flowbit, flowvar or flowint is available. */

#define SIG_FLAG_FILESTORE              (1<<18) /**< signature has filestore keyword */

#define SIG_FLAG_TOSERVER               (1<<19)
#define SIG_FLAG_TOCLIENT               (1<<20)

#define SIG_FLAG_TLSSTORE               (1<<21)

/* signature init flags */
#define SIG_FLAG_INIT_DEONLY         1  /**< decode event only signature */
#define SIG_FLAG_INIT_PACKET         (1<<1)  /**< signature has matches against a packet (as opposed to app layer) */
#define SIG_FLAG_INIT_FLOW           (1<<2)  /**< signature has a flow setting */
#define SIG_FLAG_INIT_BIDIREC        (1<<3)  /**< signature has bidirectional operator */
#define SIG_FLAG_INIT_PAYLOAD        (1<<4)  /**< signature is inspecting the packet payload */
#define SIG_FLAG_INIT_FIRST_IPPROTO_SEEN (1 << 5) /** < signature has seen the first ip_proto keyword */

/* signature mask flags */
#define SIG_MASK_REQUIRE_PAYLOAD            (1<<0)
#define SIG_MASK_REQUIRE_FLOW               (1<<1)
#define SIG_MASK_REQUIRE_FLAGS_INITDEINIT   (1<<2)    /* SYN, FIN, RST */
#define SIG_MASK_REQUIRE_FLAGS_UNUSUAL      (1<<3)    /* URG, ECN, CWR */
#define SIG_MASK_REQUIRE_NO_PAYLOAD         (1<<4)
#define SIG_MASK_REQUIRE_HTTP_STATE         (1<<5)
#define SIG_MASK_REQUIRE_DCE_STATE          (1<<6)
#define SIG_MASK_REQUIRE_ENGINE_EVENT       (1<<7)
#define SIG_MASK_REQUIRE_SSH_STATE          (1<<8)
#define SIG_MASK_REQUIRE_TLS_STATE          (1<<9)
#define SIG_MASK_REQUIRE_DNS_STATE          (1<<10)
#define SIG_MASK_REQUIRE_FTP_STATE          (1<<11)
#define SIG_MASK_REQUIRE_SMTP_STATE         (1<<12)
<<<<<<< HEAD
#define SIG_MASK_REQUIRE_ENIP_STATE         (1<<13)
=======
#define SIG_MASK_REQUIRE_TEMPLATE_STATE     (1<<13)
>>>>>>> a4089873

/* for now a uint8_t is enough */
#define SignatureMask uint16_t

#define DETECT_ENGINE_THREAD_CTX_INSPECTING_PACKET 0x0001
#define DETECT_ENGINE_THREAD_CTX_INSPECTING_STREAM 0x0002
#define DETECT_ENGINE_THREAD_CTX_STREAM_CONTENT_MATCH 0x0004

#define FILE_SIG_NEED_FILE          0x01
#define FILE_SIG_NEED_FILENAME      0x02
#define FILE_SIG_NEED_TYPE          0x04
#define FILE_SIG_NEED_MAGIC         0x08    /**< need the start of the file */
#define FILE_SIG_NEED_FILECONTENT   0x10
#define FILE_SIG_NEED_MD5           0x20
#define FILE_SIG_NEED_SIZE          0x40

/* Detection Engine flags */
#define DE_QUIET           0x01     /**< DE is quiet (esp for unittests) */

typedef struct IPOnlyCIDRItem_ {
    /* address data for this item */
    uint8_t family;
    uint32_t ip[4];
    /* netmask in CIDR values (ex. /16 /18 /24..) */
    uint8_t netmask;

    /* If this host or net is negated for the signum */
    uint8_t negated;
    SigIntId signum; /**< our internal id */

    /* linked list, the header should be the biggest network */
    struct IPOnlyCIDRItem_ *next;

} IPOnlyCIDRItem;

/** \brief Used to start a pointer to SigMatch context
 * Should never be dereferenced without casting to something else.
 */
typedef struct SigMatchCtx_ {
    int foo;
} SigMatchCtx;

/** \brief a single match condition for a signature */
typedef struct SigMatch_ {
    uint8_t type; /**< match type */
    uint16_t idx; /**< position in the signature */
    SigMatchCtx *ctx; /**< plugin specific data */
    struct SigMatch_ *next;
    struct SigMatch_ *prev;
} SigMatch;

/** \brief Data needed for Match() */
typedef struct SigMatchData_ {
    uint8_t type; /**< match type */
    uint8_t is_last; /**< Last element of the list */
    SigMatchCtx *ctx; /**< plugin specific data */
} SigMatchData;


/** \brief Signature container */
typedef struct Signature_ {
    /* coccinelle: Signature:flags:SIG_FLAG */
    uint32_t flags;

    AppProto alproto;

    uint16_t dsize_low;
    uint16_t dsize_high;

    uint16_t mpm_pattern_id_div_8;
    uint8_t mpm_pattern_id_mod_8;

    SignatureMask mask;
    SigIntId num; /**< signature number, internal id */

    /** inline -- action */
    uint8_t action;
    uint8_t file_flags;

    /** addresses, ports and proto this sig matches on */
    DetectProto proto;

    /** classification id **/
    uint8_t class;

    /** ipv4 match arrays */
    uint16_t addr_dst_match4_cnt;
    uint16_t addr_src_match4_cnt;
    uint16_t addr_dst_match6_cnt;
    uint16_t addr_src_match6_cnt;
    DetectMatchAddressIPv4 *addr_dst_match4;
    DetectMatchAddressIPv4 *addr_src_match4;
    /** ipv6 match arrays */
    DetectMatchAddressIPv6 *addr_dst_match6;
    DetectMatchAddressIPv6 *addr_src_match6;

    uint32_t id;  /**< sid, set by the 'sid' rule keyword */
    uint32_t gid; /**< generator id */
    uint32_t rev;
    int prio;

    /** port settings for this signature */
    DetectPort *sp, *dp;

#ifdef PROFILING
    uint16_t profiling_id;
#endif
    /** number of sigmatches in the match and pmatch list */
    uint16_t sm_cnt;

    /* used to hold flags that are predominantly used during init */
    uint32_t init_flags;
    /* coccinelle: Signature:init_flags:SIG_FLAG_INIT_ */

    /** netblocks and hosts specified at the sid, in CIDR format */
    IPOnlyCIDRItem *CidrSrc, *CidrDst;

    /* Hold copies of the sm lists for Match() */
    SigMatchData *sm_arrays[DETECT_SM_LIST_MAX];

    /* holds all sm lists */
    struct SigMatch_ *sm_lists[DETECT_SM_LIST_MAX];
    /* holds all sm lists' tails */
    struct SigMatch_ *sm_lists_tail[DETECT_SM_LIST_MAX];

    SigMatch *filestore_sm;

    char *msg;

    /** classification message */
    char *class_msg;
    /** Reference */
    DetectReference *references;

    /** address settings for this signature */
    DetectAddressHead src, dst;

    /* used at init to determine max dsize */
    SigMatch *dsize_sm;
    /* the fast pattern added from this signature */
    SigMatch *mpm_sm;

    /* SigMatch list used for adding content and friends. E.g. file_data; */
    int list;

    /* Be careful, this pointer is only valid while parsing the sig,
     * to warn the user about any possible problem */
    char *sig_str;

    /** ptr to the next sig in the list */
    struct Signature_ *next;
} Signature;

typedef struct DetectReplaceList_ {
    struct DetectContentData_ *cd;
    uint8_t *found;
    struct DetectReplaceList_ *next;
} DetectReplaceList;

/** only execute flowvar storage if rule matched */
#define DETECT_FLOWVAR_TYPE_POSTMATCH   1
/** execute flowvar storage even if rule doesn't match (for luajit) */
#define DETECT_FLOWVAR_TYPE_ALWAYS      2

/** list for flowvar store candidates, to be stored from
 *  post-match function */
typedef struct DetectFlowvarList_ {
    uint16_t idx;                       /**< flowvar name idx */
    uint16_t len;                       /**< data len */
    uint8_t *buffer;                    /**< alloc'd buffer, may be freed by
                                             post-match, post-non-match */
    int type;                           /**< type of store candidate POSTMATCH or ALWAYS */
    struct DetectFlowvarList_ *next;
} DetectFlowvarList;

typedef struct DetectEngineIPOnlyThreadCtx_ {
    uint8_t *sig_match_array; /* bit array of sig nums */
    uint32_t sig_match_size;  /* size in bytes of the array */
} DetectEngineIPOnlyThreadCtx;

/** \brief IP only rules matching ctx. */
typedef struct DetectEngineIPOnlyCtx_ {
    /* lookup hashes */
    HashListTable *ht16_src, *ht16_dst;
    HashListTable *ht24_src, *ht24_dst;

    /* Lookup trees */
    SCRadixTree *tree_ipv4src, *tree_ipv4dst;
    SCRadixTree *tree_ipv6src, *tree_ipv6dst;

    /* Used to build the radix trees */
    IPOnlyCIDRItem *ip_src, *ip_dst;

    /* counters */
    uint32_t a_src_uniq16, a_src_total16;
    uint32_t a_dst_uniq16, a_dst_total16;
    uint32_t a_src_uniq24, a_src_total24;
    uint32_t a_dst_uniq24, a_dst_total24;

    uint32_t max_idx;

    uint8_t *sig_init_array; /* bit array of sig nums */
    uint32_t sig_init_size;  /* size in bytes of the array */

    /* number of sigs in this head */
    uint32_t sig_cnt;
    uint32_t *match_array;
} DetectEngineIPOnlyCtx;

typedef struct DetectEngineLookupFlow_ {
    DetectAddressHead *src_gh[256]; /* a head for each protocol */
    DetectAddressHead *tmp_gh[256];
} DetectEngineLookupFlow;

/* Flow status
 *
 * to server
 * to client
 */
#define FLOW_STATES 2

/* mpm pattern id api */
typedef struct MpmPatternIdStore_ {
    HashTable *hash;
    PatIntId max_id;

    uint32_t unique_patterns;
    uint32_t shared_patterns;
} MpmPatternIdStore;

/** \brief threshold ctx */
typedef struct ThresholdCtx_    {
    SCMutex threshold_table_lock;                   /**< Mutex for hash table */

    /** to support rate_filter "by_rule" option */
    DetectThresholdEntry **th_entry;
    uint32_t th_size;
} ThresholdCtx;

typedef struct DetectEngineThreadKeywordCtxItem_ {
    void *(*InitFunc)(void *);
    void (*FreeFunc)(void *);
    void *data;
    struct DetectEngineThreadKeywordCtxItem_ *next;
    int id;
    const char *name; /* keyword name, for error printing */
} DetectEngineThreadKeywordCtxItem;

/** \brief main detection engine ctx */
typedef struct DetectEngineCtx_ {
    uint8_t flags;
    int failure_fatal;

    int tenant_id;

    Signature *sig_list;
    uint32_t sig_cnt;

    /* version of the srep data */
    uint32_t srep_version;

    /* reputation for netblocks */
    SRepCIDRTree *srepCIDR_ctx;

    Signature **sig_array;
    uint32_t sig_array_size; /* size in bytes */
    uint32_t sig_array_len;  /* size in array members */

    uint32_t signum;

    /** Maximum value of all our sgh's non_mpm_store_cnt setting,
     *  used to alloc det_ctx::non_mpm_id_array */
    uint32_t non_mpm_store_cnt_max;

    /* used by the signature ordering module */
    struct SCSigOrderFunc_ *sc_sig_order_funcs;

    /* hash table used for holding the classification config info */
    HashTable *class_conf_ht;
    /* hash table used for holding the reference config info */
    HashTable *reference_conf_ht;

    /* main sigs */
    DetectEngineLookupFlow flow_gh[FLOW_STATES];

    uint32_t gh_unique, gh_reuse;

    /* init phase vars */
    HashListTable *sgh_hash_table;

    HashListTable *sgh_mpm_hash_table;
    HashListTable *sgh_mpm_uri_hash_table;
    HashListTable *sgh_mpm_stream_hash_table;

    HashListTable *sgh_sport_hash_table;
    HashListTable *sgh_dport_hash_table;

    HashListTable *sport_hash_table;
    HashListTable *dport_hash_table;

    HashListTable *variable_names;
    HashListTable *variable_idxs;
    uint16_t variable_names_idx;

    /* hash table used to cull out duplicate sigs */
    HashListTable *dup_sig_hash_table;

    DetectEngineIPOnlyCtx io_ctx;
    ThresholdCtx ths_ctx;

    uint16_t mpm_matcher; /**< mpm matcher this ctx uses */

    /* Config options */

    uint16_t max_uniq_toclient_src_groups;
    uint16_t max_uniq_toclient_dst_groups;
    uint16_t max_uniq_toclient_sp_groups;
    uint16_t max_uniq_toclient_dp_groups;

    uint16_t max_uniq_toserver_src_groups;
    uint16_t max_uniq_toserver_dst_groups;
    uint16_t max_uniq_toserver_sp_groups;
    uint16_t max_uniq_toserver_dp_groups;

    /* specify the configuration for mpm context factory */
    uint8_t sgh_mpm_context;

    /** hash table for looking up patterns for
     *  id sharing and id tracking. */
    MpmPatternIdStore *mpm_pattern_id_store;
    uint16_t max_fp_id;

    MpmCtxFactoryContainer *mpm_ctx_factory_container;

    /* maximum recursion depth for content inspection */
    int inspection_recursion_limit;

    /* conf parameter that limits the length of the http request body inspected */
    int hcbd_buffer_limit;
    /* conf parameter that limits the length of the http response body inspected */
    int hsbd_buffer_limit;

    /* array containing all sgh's in use so we can loop
     * through it in Stage4. */
    struct SigGroupHead_ **sgh_array;
    uint32_t sgh_array_cnt;
    uint32_t sgh_array_size;

    int32_t sgh_mpm_context_proto_tcp_packet;
    int32_t sgh_mpm_context_proto_udp_packet;
    int32_t sgh_mpm_context_proto_other_packet;
    int32_t sgh_mpm_context_stream;
    int32_t sgh_mpm_context_uri;
    int32_t sgh_mpm_context_hcbd;
    int32_t sgh_mpm_context_hsbd;
    int32_t sgh_mpm_context_hhd;
    int32_t sgh_mpm_context_hrhd;
    int32_t sgh_mpm_context_hmd;
    int32_t sgh_mpm_context_hcd;
    int32_t sgh_mpm_context_hrud;
    int32_t sgh_mpm_context_hsmd;
    int32_t sgh_mpm_context_hscd;
    int32_t sgh_mpm_context_huad;
    int32_t sgh_mpm_context_hhhd;
    int32_t sgh_mpm_context_hrhhd;
    int32_t sgh_mpm_context_app_proto_detect;
    int32_t sgh_mpm_context_dnsquery;
    int32_t sgh_mpm_context_smtp;

    /* the max local id used amongst all sigs */
    int32_t byte_extract_max_local_id;

    /* id used by every detect engine ctx instance */
    uint32_t id;

    /** sgh for signatures that match against invalid packets. In those cases
     *  we can't lookup by proto, address, port as we don't have these */
    struct SigGroupHead_ *decoder_event_sgh;

    /** Store rule file and line so that parsers can use them in errors. */
    char *rule_file;
    int rule_line;

    /** list of keywords that need thread local ctxs */
    DetectEngineThreadKeywordCtxItem *keyword_list;
    int keyword_id;

    int detect_luajit_instances;

#ifdef PROFILING
    struct SCProfileDetectCtx_ *profile_ctx;
    struct SCProfileKeywordDetectCtx_ *profile_keyword_ctx;
    struct SCProfileKeywordDetectCtx_ *profile_keyword_ctx_per_list[DETECT_SM_LIST_MAX];
#endif

    char config_prefix[64];

    /** minimal: essentially a stub */
    int minimal;

    /** how many de_ctx' are referencing this */
    uint32_t ref_cnt;
    /** list in master: either active or freelist */
    struct DetectEngineCtx_ *next;

    /** id of loader thread 'owning' this de_ctx */
    int loader_id;

} DetectEngineCtx;

/* Engine groups profiles (low, medium, high, custom) */
enum {
    ENGINE_PROFILE_UNKNOWN,
    ENGINE_PROFILE_LOW,
    ENGINE_PROFILE_MEDIUM,
    ENGINE_PROFILE_HIGH,
    ENGINE_PROFILE_CUSTOM,
    ENGINE_PROFILE_MAX
};

/* Siggroup mpm context profile */
enum {
    ENGINE_SGH_MPM_FACTORY_CONTEXT_FULL,
    ENGINE_SGH_MPM_FACTORY_CONTEXT_SINGLE,
    ENGINE_SGH_MPM_FACTORY_CONTEXT_AUTO
};

typedef struct HttpReassembledBody_ {
    uint8_t *buffer;
    uint32_t buffer_size;   /**< size of the buffer itself */
    uint32_t buffer_len;    /**< data len in the buffer */
    uint64_t offset;        /**< data offset */
} HttpReassembledBody;

typedef struct FiledataReassembledBody_ {
    uint8_t *buffer;
    uint32_t buffer_size;   /**< size of the buffer itself */
    uint32_t buffer_len;    /**< data len in the buffer */
    uint64_t offset;        /**< data offset */
} FiledataReassembledBody;

#define DETECT_FILESTORE_MAX 15
/** \todo review how many we actually need here */
#define DETECT_SMSG_PMQ_NUM 256

/**
  * Detection engine thread data.
  */
typedef struct DetectEngineThreadCtx_ {
    /** \note multi-tenant hash lookup code from Detect() *depends*
     *        on this beeing the first member */
    uint32_t tenant_id;

    /* the thread to which this detection engine thread belongs */
    ThreadVars *tv;

    SigIntId *non_mpm_id_array;
    uint32_t non_mpm_id_cnt; // size is cnt * sizeof(uint32_t)

    uint32_t mt_det_ctxs_cnt;
    struct DetectEngineThreadCtx_ **mt_det_ctxs;
    HashTable *mt_det_ctxs_hash;

    struct DetectEngineTenantMapping_ *tenant_array;
    uint32_t tenant_array_size;

    uint32_t (*TenantGetId)(const void *, const Packet *p);

    /* detection engine variables */

    /** offset into the payload of the last match by:
     *  content, pcre, etc */
    uint32_t buffer_offset;
    /* used by pcre match function alone */
    uint32_t pcre_match_start_offset;

    /* counter for the filestore array below -- up here for cache reasons. */
    uint16_t filestore_cnt;

    /* bool to hint the POSTMATCH list members about the lock status of the
     * flow. If locked this is TRUE, unlocked or no-flow: FALSE */
    uint8_t flow_locked;

    HttpReassembledBody *hsbd;
    uint64_t hsbd_start_tx_id;
    uint16_t hsbd_buffers_size;
    uint16_t hsbd_buffers_list_len;

    HttpReassembledBody *hcbd;
    uint64_t hcbd_start_tx_id;
    uint16_t hcbd_buffers_size;
    uint16_t hcbd_buffers_list_len;

    uint8_t **hhd_buffers;
    uint32_t *hhd_buffers_len;
    uint16_t hhd_buffers_size;
    uint16_t hhd_buffers_list_len;
    uint64_t hhd_start_tx_id;

    FiledataReassembledBody *smtp;
    uint64_t smtp_start_tx_id;
    uint16_t smtp_buffers_size;
    uint16_t smtp_buffers_list_len;

    /** id for alert counter */
    uint16_t counter_alerts;
#ifdef PROFILING
    uint16_t counter_mpm_list;
    uint16_t counter_nonmpm_list;
    uint16_t counter_fnonmpm_list;
    uint16_t counter_match_list;
#endif

    /* used to discontinue any more matching */
    uint16_t discontinue_matching;
    uint16_t flags;

    /* bool: if tx_id is set, this is 1, otherwise 0 */
    uint16_t tx_id_set;
    /** ID of the transaction currently being inspected. */
    uint64_t tx_id;

    SC_ATOMIC_DECLARE(int, so_far_used_by_detect);

    /* holds the current recursion depth on content inspection */
    int inspection_recursion_counter;

    /** array of signature pointers we're going to inspect in the detection
     *  loop. */
    Signature **match_array;
    /** size of the array in items (mem size if * sizeof(Signature *)
     *  Only used during initialization. */
    uint32_t match_array_len;
    /** size in use */
    SigIntId match_array_cnt;

    /** Array of sigs that had a state change */
    SigIntId de_state_sig_array_len;
    uint8_t *de_state_sig_array;

    struct SigGroupHead_ *sgh;
    /** pointer to the current mpm ctx that is stored
     *  in a rule group head -- can be either a content
     *  or uricontent ctx. */
    MpmThreadCtx mtc;   /**< thread ctx for the mpm */
    MpmThreadCtx mtcu;  /**< thread ctx for uricontent mpm */
    MpmThreadCtx mtcs;  /**< thread ctx for stream mpm */
    PatternMatcherQueue pmq;
    PatternMatcherQueue smsg_pmq[DETECT_SMSG_PMQ_NUM];

    /** ip only rules ctx */
    DetectEngineIPOnlyThreadCtx io_ctx;

    /* byte jump values */
    uint64_t *bj_values;

    /* string to replace */
    DetectReplaceList *replist;
    /* flowvars to store in post match function */
    DetectFlowvarList *flowvarlist;

    /* Array in which the filestore keyword stores file id and tx id. If the
     * full signature matches, these are processed by a post-match filestore
     * function to finalize the store. */
    struct {
        uint16_t file_id;
        uint64_t tx_id;
    } filestore[DETECT_FILESTORE_MAX];

    DetectEngineCtx *de_ctx;
    /** store for keyword contexts that need a per thread storage because of
     *  thread safety issues */
    void **keyword_ctxs_array;
    int keyword_ctxs_size;

#ifdef PROFILING
    struct SCProfileData_ *rule_perf_data;
    int rule_perf_data_size;
    struct SCProfileKeywordData_ *keyword_perf_data;
    struct SCProfileKeywordData_ *keyword_perf_data_per_list[DETECT_SM_LIST_MAX];
    int keyword_perf_list; /**< list we're currently inspecting, DETECT_SM_LIST_* */
#endif
} DetectEngineThreadCtx;

/** \brief element in sigmatch type table.
 *  \note FileMatch pointer below takes a locked flow, AppLayerMatch an unlocked flow
 */
typedef struct SigTableElmt_ {
    /** Packet match function pointer */
    int (*Match)(ThreadVars *, DetectEngineThreadCtx *, Packet *, Signature *, const SigMatchCtx *);

    /** AppLayer match function  pointer */
    int (*AppLayerMatch)(ThreadVars *, DetectEngineThreadCtx *, Flow *, uint8_t flags, void *alstate, Signature *, SigMatch *);

    /** AppLayer TX match function pointer */
    int (*AppLayerTxMatch)(ThreadVars *, DetectEngineThreadCtx *, Flow *,
            uint8_t flags, void *alstate, void *txv,
            const Signature *, const SigMatchCtx *);

    /** File match function  pointer */
    int (*FileMatch)(ThreadVars *,  /**< thread local vars */
        DetectEngineThreadCtx *,
        Flow *,                     /**< *LOCKED* flow */
        uint8_t flags, File *, Signature *, SigMatch *);

    /** app layer proto from app-layer-protos.h this match applies to */
    AppProto alproto;

    /** keyword setup function pointer */
    int (*Setup)(DetectEngineCtx *, Signature *, char *);

    void (*Free)(void *);
    void (*RegisterTests)(void);

    uint8_t flags;
    char *name;     /**< keyword name alias */
    char *alias;    /**< name alias */
    char *desc;
    char *url;

} SigTableElmt;

#define SIG_GROUP_HEAD_MPM_URI          (1)
#define SIG_GROUP_HEAD_MPM_HCBD         (1 << 1)
#define SIG_GROUP_HEAD_MPM_HHD          (1 << 2)
#define SIG_GROUP_HEAD_MPM_HRHD         (1 << 3)
#define SIG_GROUP_HEAD_MPM_HMD          (1 << 4)
#define SIG_GROUP_HEAD_MPM_HCD          (1 << 5)
#define SIG_GROUP_HEAD_MPM_HRUD         (1 << 6)
#define SIG_GROUP_HEAD_MPM_HSBD         (1 << 7)
#define SIG_GROUP_HEAD_MPM_HSMD         (1 << 8)
#define SIG_GROUP_HEAD_MPM_HSCD         (1 << 9)
#define SIG_GROUP_HEAD_MPM_HUAD         (1 << 10)
#define SIG_GROUP_HEAD_MPM_HHHD         (1 << 11)
#define SIG_GROUP_HEAD_MPM_HRHHD        (1 << 12)

#define SIG_GROUP_HEAD_MPM_COPY         (1 << 13)
#define SIG_GROUP_HEAD_MPM_URI_COPY     (1 << 14)
#define SIG_GROUP_HEAD_MPM_STREAM_COPY  (1 << 15)
#define SIG_GROUP_HEAD_FREE             (1 << 16)
#define SIG_GROUP_HEAD_MPM_PACKET       (1 << 17)
#define SIG_GROUP_HEAD_MPM_STREAM       (1 << 18)
#define SIG_GROUP_HEAD_REFERENCED       (1 << 19) /**< sgh is being referenced by others, don't clear */
#define SIG_GROUP_HEAD_HAVEFILEMAGIC    (1 << 20)
#define SIG_GROUP_HEAD_HAVEFILEMD5      (1 << 21)
#define SIG_GROUP_HEAD_HAVEFILESIZE     (1 << 22)
#define SIG_GROUP_HEAD_MPM_DNSQUERY     (1 << 23)
#define SIG_GROUP_HEAD_MPM_FD_SMTP      (1 << 24)

typedef struct SigGroupHeadInitData_ {
    /* list of content containers */
    uint8_t *content_array;
    uint32_t content_size;
    uint8_t *uri_content_array;
    uint32_t uri_content_size;
    uint8_t *stream_content_array;
    uint32_t stream_content_size;

    uint8_t *sig_array; /**< bit array of sig nums (internal id's) */
    uint32_t sig_size; /**< size in bytes */

    /* port ptr */
    struct DetectPort_ *port;
} SigGroupHeadInitData;

typedef struct SignatureNonMpmStore_ {
    SigIntId id;
    SignatureMask mask;
} SignatureNonMpmStore;

/** \brief Container for matching data for a signature group */
typedef struct SigGroupHead_ {
    uint32_t flags;
    /* number of sigs in this head */
    SigIntId sig_cnt;

    /* track min pattern length for content. Used in grouping */
    uint16_t mpm_content_minlen;

    /** array of masks, used to check multiple masks against
     *  a packet using SIMD. */
#if defined(__SSE3__) || defined(__tile__)
    SignatureMask *mask_array;
#endif

    SignatureNonMpmStore *non_mpm_store_array; // size is non_mpm_store_cnt * sizeof(SignatureNonMpmStore)
    uint32_t non_mpm_store_cnt;

    /* pattern matcher instances */
    MpmCtx *mpm_proto_other_ctx;

    MpmCtx *mpm_proto_tcp_ctx_ts;
    MpmCtx *mpm_proto_udp_ctx_ts;
    MpmCtx *mpm_stream_ctx_ts;
    MpmCtx *mpm_uri_ctx_ts;
    MpmCtx *mpm_hcbd_ctx_ts;
    MpmCtx *mpm_hhd_ctx_ts;
    MpmCtx *mpm_hrhd_ctx_ts;
    MpmCtx *mpm_hmd_ctx_ts;
    MpmCtx *mpm_hcd_ctx_ts;
    MpmCtx *mpm_hrud_ctx_ts;
    MpmCtx *mpm_huad_ctx_ts;
    MpmCtx *mpm_hhhd_ctx_ts;
    MpmCtx *mpm_hrhhd_ctx_ts;
    MpmCtx *mpm_dnsquery_ctx_ts;
    MpmCtx *mpm_smtp_filedata_ctx_ts;

    MpmCtx *mpm_proto_tcp_ctx_tc;
    MpmCtx *mpm_proto_udp_ctx_tc;
    MpmCtx *mpm_stream_ctx_tc;
    MpmCtx *mpm_hsbd_ctx_tc;
    MpmCtx *mpm_hhd_ctx_tc;
    MpmCtx *mpm_hrhd_ctx_tc;
    MpmCtx *mpm_hcd_ctx_tc;
    MpmCtx *mpm_hsmd_ctx_tc;
    MpmCtx *mpm_hscd_ctx_tc;

    uint16_t mpm_uricontent_minlen; /**< len of shortest mpm pattern in sgh */

    /** the number of signatures in this sgh that have the filestore keyword
     *  set. */
    uint16_t filestore_cnt;

    /** Array with sig ptrs... size is sig_cnt * sizeof(Signature *) */
    Signature **match_array;

    /* ptr to our init data we only use at... init :) */
    SigGroupHeadInitData *init;
} SigGroupHead;

/** sigmatch has no options, so the parser shouldn't expect any */
#define SIGMATCH_NOOPT          (1 << 0)
/** sigmatch is compatible with a ip only rule */
#define SIGMATCH_IPONLY_COMPAT  (1 << 1)
/** sigmatch is compatible with a decode event only rule */
#define SIGMATCH_DEONLY_COMPAT  (1 << 2)
/**< Flag to indicate that the signature inspects the packet payload */
#define SIGMATCH_PAYLOAD        (1 << 3)
/**< Flag to indicate that the signature is not built-in */
#define SIGMATCH_NOT_BUILT      (1 << 4)
/** sigmatch may have options, so the parser should be ready to
 *  deal with both cases */
#define SIGMATCH_OPTIONAL_OPT   (1 << 5)

enum DetectEngineTenantSelectors
{
    TENANT_SELECTOR_UNKNOWN = 0,    /**< not set */
    TENANT_SELECTOR_DIRECT,         /**< method provides direct tenant id */
    TENANT_SELECTOR_VLAN,           /**< map vlan to tenant id */
};

typedef struct DetectEngineTenantMapping_ {
    uint32_t tenant_id;

    /* traffic id that maps to the tenant id */
    uint32_t traffic_id;

    struct DetectEngineTenantMapping_ *next;
} DetectEngineTenantMapping;

typedef struct DetectEngineMasterCtx_ {
    SCMutex lock;

    /** enable multi tenant mode */
    int multi_tenant_enabled;

    /** list of active detection engines. This list is used to generate the
     *  threads det_ctx's */
    DetectEngineCtx *list;

    /** free list, containing detection engines that will be removed but may
     *  still be referenced by det_ctx's. Freed as soon as all references are
     *  gone. */
    DetectEngineCtx *free_list;

    enum DetectEngineTenantSelectors tenant_selector;

    /** list of tenant mappings. Updated under lock. Used to generate lookup
     *  structures. */
    DetectEngineTenantMapping *tenant_mapping_list;

} DetectEngineMasterCtx;

/** \brief Signature loader statistics */
typedef struct SigFileLoaderStat_ {
    int bad_files;
    int total_files;
    int good_sigs_total;
    int bad_sigs_total;
} SigFileLoaderStat;

/** Remember to add the options in SignatureIsIPOnly() at detect.c otherwise it wont be part of a signature group */

enum {
    DETECT_SID,
    DETECT_PRIORITY,
    DETECT_REV,
    DETECT_CLASSTYPE,
    DETECT_THRESHOLD,
    DETECT_METADATA,
    DETECT_REFERENCE,
    DETECT_TAG,
    DETECT_MSG,
    DETECT_CONTENT,
    DETECT_URICONTENT,
    DETECT_PCRE,
    DETECT_ACK,
    DETECT_SEQ,
    DETECT_DEPTH,
    DETECT_DISTANCE,
    DETECT_WITHIN,
    DETECT_OFFSET,
    DETECT_REPLACE,
    DETECT_NOCASE,
    DETECT_FAST_PATTERN,
    DETECT_RAWBYTES,
    DETECT_BYTETEST,
    DETECT_BYTEJUMP,
    DETECT_SAMEIP,
    DETECT_GEOIP,
    DETECT_IPPROTO,
    DETECT_FLOW,
    DETECT_WINDOW,
    DETECT_FTPBOUNCE,
    DETECT_ISDATAAT,
    DETECT_ID,
    DETECT_RPC,
    DETECT_DSIZE,
    DETECT_FLOWVAR,
    DETECT_FLOWVAR_POSTMATCH,
    DETECT_FLOWINT,
    DETECT_PKTVAR,
    DETECT_NOALERT,
    DETECT_FLOWBITS,
    DETECT_HOSTBITS,
    DETECT_IPV4_CSUM,
    DETECT_TCPV4_CSUM,
    DETECT_TCPV6_CSUM,
    DETECT_UDPV4_CSUM,
    DETECT_UDPV6_CSUM,
    DETECT_ICMPV4_CSUM,
    DETECT_ICMPV6_CSUM,
    DETECT_STREAM_SIZE,
    DETECT_TTL,
    DETECT_ITYPE,
    DETECT_ICODE,
    DETECT_TOS,
    DETECT_ICMP_ID,
    DETECT_ICMP_SEQ,
    DETECT_DETECTION_FILTER,

    DETECT_DECODE_EVENT,
    DETECT_IPOPTS,
    DETECT_FLAGS,
    DETECT_FRAGBITS,
    DETECT_FRAGOFFSET,
    DETECT_GID,
    DETECT_MARK,

    DETECT_AL_TLS_VERSION,
    DETECT_AL_TLS_SUBJECT,
    DETECT_AL_TLS_ISSUERDN,
    DETECT_AL_TLS_FINGERPRINT,
    DETECT_AL_TLS_STORE,

    DETECT_AL_HTTP_COOKIE,
    DETECT_AL_HTTP_METHOD,
    DETECT_AL_URILEN,
    DETECT_AL_HTTP_CLIENT_BODY,
    DETECT_AL_HTTP_SERVER_BODY,
    DETECT_AL_HTTP_HEADER,
    DETECT_AL_HTTP_RAW_HEADER,
    DETECT_AL_HTTP_URI,
    DETECT_AL_HTTP_RAW_URI,
    DETECT_AL_HTTP_STAT_MSG,
    DETECT_AL_HTTP_STAT_CODE,
    DETECT_AL_HTTP_USER_AGENT,
    DETECT_AL_HTTP_HOST,
    DETECT_AL_HTTP_RAW_HOST,
    DETECT_AL_SSH_PROTOVERSION,
    DETECT_AL_SSH_SOFTWAREVERSION,
    DETECT_AL_SSL_VERSION,
    DETECT_AL_SSL_STATE,
    DETECT_BYTE_EXTRACT,
    DETECT_FILE_DATA,
    DETECT_PKT_DATA,
    DETECT_AL_APP_LAYER_EVENT,
    DETECT_AL_APP_LAYER_PROTOCOL,

    DETECT_DCE_IFACE,
    DETECT_DCE_OPNUM,
    DETECT_DCE_STUB_DATA,

    DETECT_ASN1,

    DETECT_ENGINE_EVENT,
    DETECT_STREAM_EVENT,

    DETECT_FILENAME,
    DETECT_FILEEXT,
    DETECT_FILESTORE,
    DETECT_FILEMAGIC,
    DETECT_FILEMD5,
    DETECT_FILESIZE,

    DETECT_L3PROTO,
    DETECT_LUA,
    DETECT_IPREP,

    DETECT_AL_DNS_QUERY,
    DETECT_AL_MODBUS,

    DETECT_XBITS,
<<<<<<< HEAD
    DETECT_CIPSERVICE,
    DETECT_ENIPCOMMAND,
=======

    DETECT_TEMPLATE,
    DETECT_AL_TEMPLATE_BUFFER,

>>>>>>> a4089873
    /* make sure this stays last */
    DETECT_TBLSIZE,
};

/* Table with all SigMatch registrations */
SigTableElmt sigmatch_table[DETECT_TBLSIZE];

/* detection api */
SigMatch *SigMatchAlloc(void);
Signature *SigFindSignatureBySidGid(DetectEngineCtx *, uint32_t, uint32_t);
void SigMatchSignaturesBuildMatchArray(DetectEngineThreadCtx *,
                                       Packet *, SignatureMask,
                                       uint16_t);
void SigMatchFree(SigMatch *sm);
void SigCleanSignatures(DetectEngineCtx *);

void SigTableRegisterTests(void);
void SigRegisterTests(void);
void DetectSimdRegisterTests(void);
void TmModuleDetectRegister (void);

int SigGroupBuild(DetectEngineCtx *);
int SigGroupCleanup (DetectEngineCtx *de_ctx);
void SigAddressPrepareBidirectionals (DetectEngineCtx *);

char *DetectLoadCompleteSigPath(const DetectEngineCtx *, char *sig_file);
int SigLoadSignatures (DetectEngineCtx *, char *, int);
void SigTableList(const char *keyword);
void SigTableSetup(void);
int SigMatchSignatures(ThreadVars *th_v, DetectEngineCtx *de_ctx,
                       DetectEngineThreadCtx *det_ctx, Packet *p);

int SignatureIsIPOnly(DetectEngineCtx *de_ctx, Signature *s);
SigGroupHead *SigMatchSignaturesGetSgh(DetectEngineCtx *de_ctx, DetectEngineThreadCtx *det_ctx, Packet *p);

Signature *DetectGetTagSignature(void);

int SignatureIsFilestoring(Signature *);
int SignatureIsFilemagicInspecting(Signature *);
int SignatureIsFileMd5Inspecting(Signature *);
int SignatureIsFilesizeInspecting(Signature *);

int DetectRegisterThreadCtxFuncs(DetectEngineCtx *, const char *name, void *(*InitFunc)(void *), void *data, void (*FreeFunc)(void *), int);
void *DetectThreadCtxGetKeywordThreadCtx(DetectEngineThreadCtx *, int);

int SigMatchSignaturesRunPostMatch(ThreadVars *tv,
                                   DetectEngineCtx *de_ctx, DetectEngineThreadCtx *det_ctx, Packet *p,
                                   Signature *s);
void DetectSignatureApplyActions(Packet *p, const Signature *s);

#endif /* __DETECT_H__ */
<|MERGE_RESOLUTION|>--- conflicted
+++ resolved
@@ -309,11 +309,8 @@
 #define SIG_MASK_REQUIRE_DNS_STATE          (1<<10)
 #define SIG_MASK_REQUIRE_FTP_STATE          (1<<11)
 #define SIG_MASK_REQUIRE_SMTP_STATE         (1<<12)
-<<<<<<< HEAD
-#define SIG_MASK_REQUIRE_ENIP_STATE         (1<<13)
-=======
 #define SIG_MASK_REQUIRE_TEMPLATE_STATE     (1<<13)
->>>>>>> a4089873
+#define SIG_MASK_REQUIRE_ENIP_STATE         (1<<14)
 
 /* for now a uint8_t is enough */
 #define SignatureMask uint16_t
@@ -1227,15 +1224,13 @@
     DETECT_AL_MODBUS,
 
     DETECT_XBITS,
-<<<<<<< HEAD
+
     DETECT_CIPSERVICE,
     DETECT_ENIPCOMMAND,
-=======
 
     DETECT_TEMPLATE,
     DETECT_AL_TEMPLATE_BUFFER,
 
->>>>>>> a4089873
     /* make sure this stays last */
     DETECT_TBLSIZE,
 };

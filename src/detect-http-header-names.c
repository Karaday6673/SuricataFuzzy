/* Copyright (C) 2007-2017 Open Information Security Foundation
 *
 * You can copy, redistribute or modify this Program under the terms of
 * the GNU General Public License version 2 as published by the Free
 * Software Foundation.
 *
 * This program is distributed in the hope that it will be useful,
 * but WITHOUT ANY WARRANTY; without even the implied warranty of
 * MERCHANTABILITY or FITNESS FOR A PARTICULAR PURPOSE.  See the
 * GNU General Public License for more details.
 *
 * You should have received a copy of the GNU General Public License
 * version 2 along with this program; if not, write to the Free Software
 * Foundation, Inc., 51 Franklin Street, Fifth Floor, Boston, MA
 * 02110-1301, USA.
 */

/**
 * \ingroup httplayer
 *
 * @{
 */


/**
 * \file
 *
 * \author Victor Julien <victor@inliniac.net>
 *
 * Implements support http_header_names
 */

#include "suricata-common.h"
#include "threads.h"
#include "decode.h"

#include "detect.h"
#include "detect-parse.h"
#include "detect-engine.h"
#include "detect-engine-mpm.h"
#include "detect-engine-state.h"
#include "detect-engine-prefilter.h"
#include "detect-engine-content-inspection.h"
#include "detect-content.h"
#include "detect-pcre.h"
#include "detect-http-header-common.h"
#include "detect-http-header-names.h"

#include "flow.h"
#include "flow-var.h"
#include "flow-util.h"

#include "util-debug.h"
#include "util-unittest.h"
#include "util-unittest-helper.h"
#include "util-spm.h"
#include "util-print.h"

#include "app-layer.h"
#include "app-layer-parser.h"

#include "app-layer-htp.h"
#include "detect-http-header.h"
#include "stream-tcp.h"

#include "util-print.h"

#define KEYWORD_NAME "http.header_names"
#define KEYWORD_NAME_LEGACY "http_header_names"
#define KEYWORD_DOC "http-keywords.html#http-header-names"
#define BUFFER_NAME "http_header_names"
#define BUFFER_DESC "http header names"
static int g_buffer_id = 0;
static int g_keyword_thread_id = 0;

#define BUFFER_SIZE_STEP    256
static HttpHeaderThreadDataConfig g_td_config = { BUFFER_SIZE_STEP };

static uint8_t *GetBufferForTX(
        htp_tx_t *tx, DetectEngineThreadCtx *det_ctx, Flow *f, uint8_t flags, uint32_t *buffer_len)
{
    *buffer_len = 0;

    HttpHeaderThreadData *hdr_td = NULL;
    HttpHeaderBuffer *buf =
            HttpHeaderGetBufferSpace(det_ctx, f, flags, g_keyword_thread_id, &hdr_td);
    if (unlikely(buf == NULL)) {
        return NULL;
    }

    const htp_headers_t *headers;
    if (flags & STREAM_TOSERVER) {
        if (AppLayerParserGetStateProgress(IPPROTO_TCP, ALPROTO_HTTP1, tx, flags) <=
                HTP_REQUEST_PROGRESS_HEADERS)
            return NULL;
        headers = htp_tx_request_headers(tx);
    } else {
        if (AppLayerParserGetStateProgress(IPPROTO_TCP, ALPROTO_HTTP1, tx, flags) <=
                HTP_RESPONSE_PROGRESS_HEADERS)
            return NULL;
        headers = htp_tx_response_headers(tx);
    }
    if (headers == NULL)
        return NULL;

    /* fill the buffer. \r\nName1\r\nName2\r\n\r\n */
    size_t i = 0;
    size_t no_of_headers = htp_headers_size(headers);
    for (; i < no_of_headers; i++) {
        const htp_header_t *h = htp_headers_get_index(headers, i);
        size_t size = htp_header_name_len(h) + 2; // for \r\n
        if (i == 0)
            size += 2;
        if (i + 1 == no_of_headers)
            size += 2;

        SCLogDebug("size %"PRIuMAX" + buf->len %u vs buf->size %u",
                (uintmax_t)size, buf->len, buf->size);
        if (size + buf->len > buf->size) {
            if (HttpHeaderExpandBuffer(hdr_td, buf, size) != 0) {
                return NULL;
            }
        }

        /* start with a \r\n */
        if (i == 0) {
            buf->buffer[buf->len++] = '\r';
            buf->buffer[buf->len++] = '\n';
        }

        memcpy(buf->buffer + buf->len, htp_header_name_ptr(h), htp_header_name_len(h));
        buf->len += htp_header_name_len(h);
        buf->buffer[buf->len++] = '\r';
        buf->buffer[buf->len++] = '\n';

        /* end with an extra \r\n */
        if (i + 1 == no_of_headers) {
            buf->buffer[buf->len++] = '\r';
            buf->buffer[buf->len++] = '\n';
        }
    }

    *buffer_len = buf->len;
    return buf->buffer;
}

<<<<<<< HEAD
typedef struct PrefilterMpmHttpHeaderCtx {
    int list_id;
    const MpmCtx *mpm_ctx;
    const DetectEngineTransforms *transforms;
} PrefilterMpmHttpHeaderCtx;

/** \brief HTTP Headers Mpm prefilter callback
 *
 *  \param det_ctx detection engine thread ctx
 *  \param p packet to inspect
 *  \param f flow to inspect
 *  \param txv tx to inspect
 *  \param pectx inspection context
 */
static void PrefilterTxHttpRequestHeaderNames(DetectEngineThreadCtx *det_ctx,
        const void *pectx,
        Packet *p, Flow *f, void *txv,
        const uint64_t idx, const uint8_t flags)
{
    SCEnter();

    htp_tx_t *tx = (htp_tx_t *)txv;
    if (htp_tx_request_headers(tx) == NULL)
        return;

    const PrefilterMpmHttpHeaderCtx *ctx = pectx;
    const MpmCtx *mpm_ctx = ctx->mpm_ctx;
    SCLogDebug("running on list %d", ctx->list_id);

    const int list_id = ctx->list_id;
    InspectionBuffer *buffer = InspectionBufferGet(det_ctx, list_id);
    if (buffer->inspect == NULL) {
        uint32_t rawdata_len = 0;
        uint8_t *rawdata = GetBufferForTX(txv, idx, det_ctx,
                f, flags, &rawdata_len);
        if (rawdata_len == 0)
            return;

        /* setup buffer and apply transforms */
        InspectionBufferSetup(det_ctx, list_id, buffer, rawdata, rawdata_len);
        InspectionBufferApplyTransforms(buffer, ctx->transforms);
    }

    const uint32_t data_len = buffer->inspect_len;
    const uint8_t *data = buffer->inspect;

    SCLogDebug("mpm'ing buffer:");
    //PrintRawDataFp(stdout, data, data_len);

    if (data != NULL && data_len >= mpm_ctx->minlen) {
        (void)mpm_table[mpm_ctx->mpm_type].Search(mpm_ctx,
                &det_ctx->mtcu, &det_ctx->pmq, data, data_len);
    }
}

static void PrefilterMpmHttpHeaderFree(void *ptr)
{
    SCFree(ptr);
}

static int PrefilterTxHttpRequestHeaderNamesRegister(DetectEngineCtx *de_ctx,
        SigGroupHead *sgh, MpmCtx *mpm_ctx,
        const DetectBufferMpmRegistery *mpm_reg, int list_id)
{
    SCEnter();

    PrefilterMpmHttpHeaderCtx *pectx = SCCalloc(1, sizeof(*pectx));
    if (pectx == NULL)
        return -1;
    pectx->list_id = list_id;
    pectx->mpm_ctx = mpm_ctx;
    pectx->transforms = &mpm_reg->transforms;

    int r = PrefilterAppendTxEngine(de_ctx, sgh, PrefilterTxHttpRequestHeaderNames,
            mpm_reg->app_v2.alproto, HTP_REQUEST_PROGRESS_HEADERS,
            pectx, PrefilterMpmHttpHeaderFree, mpm_reg->pname);
    if (r != 0) {
        SCFree(pectx);
        return r;
    }

    return r;
}

/** \brief HTTP Headers Mpm prefilter callback
 *
 *  \param det_ctx detection engine thread ctx
 *  \param p packet to inspect
 *  \param f flow to inspect
 *  \param txv tx to inspect
 *  \param pectx inspection context
 */
static void PrefilterTxHttpResponseHeaderNames(DetectEngineThreadCtx *det_ctx,
        const void *pectx,
        Packet *p, Flow *f, void *txv,
        const uint64_t idx, const uint8_t flags)
{
    SCEnter();

    htp_tx_t *tx = (htp_tx_t *)txv;
    if (htp_tx_response_headers(tx) == NULL)
        return;

    const PrefilterMpmHttpHeaderCtx *ctx = pectx;
    const MpmCtx *mpm_ctx = ctx->mpm_ctx;
    SCLogDebug("running on list %d", ctx->list_id);

    const int list_id = ctx->list_id;
=======
static InspectionBuffer *GetBuffer1ForTX(DetectEngineThreadCtx *det_ctx,
        const DetectEngineTransforms *transforms, Flow *f, const uint8_t flow_flags, void *txv,
        const int list_id)
{
>>>>>>> b3f447a0
    InspectionBuffer *buffer = InspectionBufferGet(det_ctx, list_id);
    if (buffer->inspect == NULL) {
        uint32_t rawdata_len = 0;
        uint8_t *rawdata = GetBufferForTX(txv, det_ctx, f, flow_flags, &rawdata_len);
        if (rawdata_len == 0)
            return NULL;

        InspectionBufferSetup(det_ctx, list_id, buffer, rawdata, rawdata_len);
<<<<<<< HEAD
        InspectionBufferApplyTransforms(buffer, ctx->transforms);
    }

    const uint32_t data_len = buffer->inspect_len;
    const uint8_t *data = buffer->inspect;

    SCLogDebug("mpm'ing buffer:");
    //PrintRawDataFp(stdout, data, data_len);

    if (data != NULL && data_len >= mpm_ctx->minlen) {
        (void)mpm_table[mpm_ctx->mpm_type].Search(mpm_ctx,
                &det_ctx->mtcu, &det_ctx->pmq, data, data_len);
    }
}

static int PrefilterTxHttpResponseHeaderNamesRegister(DetectEngineCtx *de_ctx,
        SigGroupHead *sgh, MpmCtx *mpm_ctx,
        const DetectBufferMpmRegistery *mpm_reg, int list_id)
{
    SCEnter();

    PrefilterMpmHttpHeaderCtx *pectx = SCCalloc(1, sizeof(*pectx));
    if (pectx == NULL)
        return -1;
    pectx->list_id = list_id;
    pectx->mpm_ctx = mpm_ctx;
    pectx->transforms = &mpm_reg->transforms;

    int r = PrefilterAppendTxEngine(de_ctx, sgh, PrefilterTxHttpResponseHeaderNames,
            mpm_reg->app_v2.alproto, HTP_RESPONSE_PROGRESS_HEADERS,
            pectx, PrefilterMpmHttpHeaderFree, mpm_reg->pname);
    if (r != 0) {
        SCFree(pectx);
        return r;
=======
        InspectionBufferApplyTransforms(buffer, transforms);
>>>>>>> b3f447a0
    }

    return buffer;
}

static InspectionBuffer *GetBuffer2ForTX(DetectEngineThreadCtx *det_ctx,
        const DetectEngineTransforms *transforms, Flow *_f, const uint8_t flow_flags, void *txv,
        const int list_id)
{
    InspectionBuffer *buffer = InspectionBufferGet(det_ctx, list_id);
    if (buffer->inspect == NULL) {
        uint32_t b_len = 0;
        const uint8_t *b = NULL;

        if (rs_http2_tx_get_header_names(txv, flow_flags, &b, &b_len) != 1)
            return NULL;
        if (b == NULL || b_len == 0)
            return NULL;

        InspectionBufferSetup(det_ctx, list_id, buffer, b, b_len);
        InspectionBufferApplyTransforms(buffer, transforms);
    }

<<<<<<< HEAD
    const uint32_t data_len = buffer->inspect_len;
    const uint8_t *data = buffer->inspect;
    const uint64_t offset = buffer->inspect_offset;

    det_ctx->buffer_offset = 0;
    det_ctx->discontinue_matching = 0;
    det_ctx->inspection_recursion_counter = 0;
    int r = DetectEngineContentInspection(de_ctx, det_ctx, s, engine->smd,
            NULL, f, (uint8_t *)data, data_len, offset,
            DETECT_CI_FLAGS_SINGLE,
            DETECT_ENGINE_CONTENT_INSPECTION_MODE_STATE);
    if (r == 1)
        return DETECT_ENGINE_INSPECT_SIG_MATCH;

 end:
    if (flags & STREAM_TOSERVER) {
        if (AppLayerParserGetStateProgress(IPPROTO_TCP, ALPROTO_HTTP1, txv, flags) >
                HTP_REQUEST_PROGRESS_HEADERS)
            return DETECT_ENGINE_INSPECT_SIG_CANT_MATCH;
    } else {
        if (AppLayerParserGetStateProgress(IPPROTO_TCP, ALPROTO_HTTP1, txv, flags) >
                HTP_RESPONSE_PROGRESS_HEADERS)
            return DETECT_ENGINE_INSPECT_SIG_CANT_MATCH;
    }
    return DETECT_ENGINE_INSPECT_SIG_NO_MATCH;
=======
    return buffer;
>>>>>>> b3f447a0
}

/**
 * \brief The setup function for the http.header_names keyword for a signature.
 *
 * \param de_ctx Pointer to the detection engine context.
 * \param s      Pointer to signature for the current Signature being parsed
 *               from the rules.
 * \param m      Pointer to the head of the SigMatchs for the current rule
 *               being parsed.
 * \param arg    Pointer to the string holding the keyword value.
 *
 * \retval  0 On success.
 * \retval -1 On failure.
 */
static int DetectHttpHeaderNamesSetup(DetectEngineCtx *de_ctx, Signature *s, const char *arg)
{
    if (DetectBufferSetActiveList(s, g_buffer_id) < 0)
        return -1;

    if (DetectSignatureSetAppProto(s, ALPROTO_HTTP) < 0)
        return -1;

    return 0;
}

/**
 * \brief Registers the keyword handlers for the "http.header_names" keyword.
 */
void DetectHttpHeaderNamesRegister(void)
{
    sigmatch_table[DETECT_AL_HTTP_HEADER_NAMES].name = KEYWORD_NAME;
    sigmatch_table[DETECT_AL_HTTP_HEADER_NAMES].alias = KEYWORD_NAME_LEGACY;
    sigmatch_table[DETECT_AL_HTTP_HEADER_NAMES].desc = BUFFER_NAME " sticky buffer";
    sigmatch_table[DETECT_AL_HTTP_HEADER_NAMES].url = "/rules/" KEYWORD_DOC;
    sigmatch_table[DETECT_AL_HTTP_HEADER_NAMES].Setup = DetectHttpHeaderNamesSetup;

    sigmatch_table[DETECT_AL_HTTP_HEADER_NAMES].flags |= SIGMATCH_NOOPT | SIGMATCH_INFO_STICKY_BUFFER;

<<<<<<< HEAD
    DetectAppLayerMpmRegister2(BUFFER_NAME, SIG_FLAG_TOSERVER, 2,
            PrefilterTxHttpRequestHeaderNamesRegister, NULL, ALPROTO_HTTP1, HTP_REQUEST_PROGRESS_HEADERS);
    DetectAppLayerMpmRegister2(BUFFER_NAME, SIG_FLAG_TOCLIENT, 2,
            PrefilterTxHttpResponseHeaderNamesRegister, NULL, ALPROTO_HTTP1, HTP_RESPONSE_PROGRESS_HEADERS);

    DetectAppLayerInspectEngineRegister2(BUFFER_NAME, ALPROTO_HTTP1, SIG_FLAG_TOSERVER,
            HTP_REQUEST_PROGRESS_HEADERS, InspectEngineHttpHeaderNames, NULL);
    DetectAppLayerInspectEngineRegister2(BUFFER_NAME, ALPROTO_HTTP1, SIG_FLAG_TOCLIENT,
            HTP_RESPONSE_PROGRESS_HEADERS, InspectEngineHttpHeaderNames, NULL);
=======
    /* http1 */
    DetectAppLayerMpmRegister2(BUFFER_NAME, SIG_FLAG_TOSERVER, 2, PrefilterGenericMpmRegister,
            GetBuffer1ForTX, ALPROTO_HTTP1, HTP_REQUEST_HEADERS);
    DetectAppLayerMpmRegister2(BUFFER_NAME, SIG_FLAG_TOCLIENT, 2, PrefilterGenericMpmRegister,
            GetBuffer1ForTX, ALPROTO_HTTP1, HTP_RESPONSE_HEADERS);

    DetectAppLayerInspectEngineRegister2(BUFFER_NAME, ALPROTO_HTTP1, SIG_FLAG_TOSERVER,
            HTP_REQUEST_HEADERS, DetectEngineInspectBufferGeneric, GetBuffer1ForTX);
    DetectAppLayerInspectEngineRegister2(BUFFER_NAME, ALPROTO_HTTP1, SIG_FLAG_TOCLIENT,
            HTP_RESPONSE_HEADERS, DetectEngineInspectBufferGeneric, GetBuffer1ForTX);

    /* http2 */
    DetectAppLayerMpmRegister2(BUFFER_NAME, SIG_FLAG_TOSERVER, 2, PrefilterGenericMpmRegister,
            GetBuffer2ForTX, ALPROTO_HTTP2, HTTP2StateDataClient);
    DetectAppLayerMpmRegister2(BUFFER_NAME, SIG_FLAG_TOCLIENT, 2, PrefilterGenericMpmRegister,
            GetBuffer2ForTX, ALPROTO_HTTP2, HTTP2StateDataServer);

    DetectAppLayerInspectEngineRegister2(BUFFER_NAME, ALPROTO_HTTP2, SIG_FLAG_TOSERVER,
            HTTP2StateDataClient, DetectEngineInspectBufferGeneric, GetBuffer2ForTX);
    DetectAppLayerInspectEngineRegister2(BUFFER_NAME, ALPROTO_HTTP2, SIG_FLAG_TOCLIENT,
            HTTP2StateDataServer, DetectEngineInspectBufferGeneric, GetBuffer2ForTX);

>>>>>>> b3f447a0
    DetectBufferTypeSetDescriptionByName(BUFFER_NAME,
            BUFFER_DESC);

    g_buffer_id = DetectBufferTypeGetByName(BUFFER_NAME);

    g_keyword_thread_id = DetectRegisterThreadCtxGlobalFuncs(KEYWORD_NAME,
            HttpHeaderThreadDataInit, &g_td_config, HttpHeaderThreadDataFree);

    SCLogDebug("keyword %s registered. Thread id %d. "
            "Buffer %s registered. Buffer id %d",
            KEYWORD_NAME, g_keyword_thread_id,
            BUFFER_NAME, g_buffer_id);
}<|MERGE_RESOLUTION|>--- conflicted
+++ resolved
@@ -144,121 +144,10 @@
     return buf->buffer;
 }
 
-<<<<<<< HEAD
-typedef struct PrefilterMpmHttpHeaderCtx {
-    int list_id;
-    const MpmCtx *mpm_ctx;
-    const DetectEngineTransforms *transforms;
-} PrefilterMpmHttpHeaderCtx;
-
-/** \brief HTTP Headers Mpm prefilter callback
- *
- *  \param det_ctx detection engine thread ctx
- *  \param p packet to inspect
- *  \param f flow to inspect
- *  \param txv tx to inspect
- *  \param pectx inspection context
- */
-static void PrefilterTxHttpRequestHeaderNames(DetectEngineThreadCtx *det_ctx,
-        const void *pectx,
-        Packet *p, Flow *f, void *txv,
-        const uint64_t idx, const uint8_t flags)
-{
-    SCEnter();
-
-    htp_tx_t *tx = (htp_tx_t *)txv;
-    if (htp_tx_request_headers(tx) == NULL)
-        return;
-
-    const PrefilterMpmHttpHeaderCtx *ctx = pectx;
-    const MpmCtx *mpm_ctx = ctx->mpm_ctx;
-    SCLogDebug("running on list %d", ctx->list_id);
-
-    const int list_id = ctx->list_id;
-    InspectionBuffer *buffer = InspectionBufferGet(det_ctx, list_id);
-    if (buffer->inspect == NULL) {
-        uint32_t rawdata_len = 0;
-        uint8_t *rawdata = GetBufferForTX(txv, idx, det_ctx,
-                f, flags, &rawdata_len);
-        if (rawdata_len == 0)
-            return;
-
-        /* setup buffer and apply transforms */
-        InspectionBufferSetup(det_ctx, list_id, buffer, rawdata, rawdata_len);
-        InspectionBufferApplyTransforms(buffer, ctx->transforms);
-    }
-
-    const uint32_t data_len = buffer->inspect_len;
-    const uint8_t *data = buffer->inspect;
-
-    SCLogDebug("mpm'ing buffer:");
-    //PrintRawDataFp(stdout, data, data_len);
-
-    if (data != NULL && data_len >= mpm_ctx->minlen) {
-        (void)mpm_table[mpm_ctx->mpm_type].Search(mpm_ctx,
-                &det_ctx->mtcu, &det_ctx->pmq, data, data_len);
-    }
-}
-
-static void PrefilterMpmHttpHeaderFree(void *ptr)
-{
-    SCFree(ptr);
-}
-
-static int PrefilterTxHttpRequestHeaderNamesRegister(DetectEngineCtx *de_ctx,
-        SigGroupHead *sgh, MpmCtx *mpm_ctx,
-        const DetectBufferMpmRegistery *mpm_reg, int list_id)
-{
-    SCEnter();
-
-    PrefilterMpmHttpHeaderCtx *pectx = SCCalloc(1, sizeof(*pectx));
-    if (pectx == NULL)
-        return -1;
-    pectx->list_id = list_id;
-    pectx->mpm_ctx = mpm_ctx;
-    pectx->transforms = &mpm_reg->transforms;
-
-    int r = PrefilterAppendTxEngine(de_ctx, sgh, PrefilterTxHttpRequestHeaderNames,
-            mpm_reg->app_v2.alproto, HTP_REQUEST_PROGRESS_HEADERS,
-            pectx, PrefilterMpmHttpHeaderFree, mpm_reg->pname);
-    if (r != 0) {
-        SCFree(pectx);
-        return r;
-    }
-
-    return r;
-}
-
-/** \brief HTTP Headers Mpm prefilter callback
- *
- *  \param det_ctx detection engine thread ctx
- *  \param p packet to inspect
- *  \param f flow to inspect
- *  \param txv tx to inspect
- *  \param pectx inspection context
- */
-static void PrefilterTxHttpResponseHeaderNames(DetectEngineThreadCtx *det_ctx,
-        const void *pectx,
-        Packet *p, Flow *f, void *txv,
-        const uint64_t idx, const uint8_t flags)
-{
-    SCEnter();
-
-    htp_tx_t *tx = (htp_tx_t *)txv;
-    if (htp_tx_response_headers(tx) == NULL)
-        return;
-
-    const PrefilterMpmHttpHeaderCtx *ctx = pectx;
-    const MpmCtx *mpm_ctx = ctx->mpm_ctx;
-    SCLogDebug("running on list %d", ctx->list_id);
-
-    const int list_id = ctx->list_id;
-=======
 static InspectionBuffer *GetBuffer1ForTX(DetectEngineThreadCtx *det_ctx,
         const DetectEngineTransforms *transforms, Flow *f, const uint8_t flow_flags, void *txv,
         const int list_id)
 {
->>>>>>> b3f447a0
     InspectionBuffer *buffer = InspectionBufferGet(det_ctx, list_id);
     if (buffer->inspect == NULL) {
         uint32_t rawdata_len = 0;
@@ -267,44 +156,7 @@
             return NULL;
 
         InspectionBufferSetup(det_ctx, list_id, buffer, rawdata, rawdata_len);
-<<<<<<< HEAD
-        InspectionBufferApplyTransforms(buffer, ctx->transforms);
-    }
-
-    const uint32_t data_len = buffer->inspect_len;
-    const uint8_t *data = buffer->inspect;
-
-    SCLogDebug("mpm'ing buffer:");
-    //PrintRawDataFp(stdout, data, data_len);
-
-    if (data != NULL && data_len >= mpm_ctx->minlen) {
-        (void)mpm_table[mpm_ctx->mpm_type].Search(mpm_ctx,
-                &det_ctx->mtcu, &det_ctx->pmq, data, data_len);
-    }
-}
-
-static int PrefilterTxHttpResponseHeaderNamesRegister(DetectEngineCtx *de_ctx,
-        SigGroupHead *sgh, MpmCtx *mpm_ctx,
-        const DetectBufferMpmRegistery *mpm_reg, int list_id)
-{
-    SCEnter();
-
-    PrefilterMpmHttpHeaderCtx *pectx = SCCalloc(1, sizeof(*pectx));
-    if (pectx == NULL)
-        return -1;
-    pectx->list_id = list_id;
-    pectx->mpm_ctx = mpm_ctx;
-    pectx->transforms = &mpm_reg->transforms;
-
-    int r = PrefilterAppendTxEngine(de_ctx, sgh, PrefilterTxHttpResponseHeaderNames,
-            mpm_reg->app_v2.alproto, HTP_RESPONSE_PROGRESS_HEADERS,
-            pectx, PrefilterMpmHttpHeaderFree, mpm_reg->pname);
-    if (r != 0) {
-        SCFree(pectx);
-        return r;
-=======
         InspectionBufferApplyTransforms(buffer, transforms);
->>>>>>> b3f447a0
     }
 
     return buffer;
@@ -328,35 +180,7 @@
         InspectionBufferApplyTransforms(buffer, transforms);
     }
 
-<<<<<<< HEAD
-    const uint32_t data_len = buffer->inspect_len;
-    const uint8_t *data = buffer->inspect;
-    const uint64_t offset = buffer->inspect_offset;
-
-    det_ctx->buffer_offset = 0;
-    det_ctx->discontinue_matching = 0;
-    det_ctx->inspection_recursion_counter = 0;
-    int r = DetectEngineContentInspection(de_ctx, det_ctx, s, engine->smd,
-            NULL, f, (uint8_t *)data, data_len, offset,
-            DETECT_CI_FLAGS_SINGLE,
-            DETECT_ENGINE_CONTENT_INSPECTION_MODE_STATE);
-    if (r == 1)
-        return DETECT_ENGINE_INSPECT_SIG_MATCH;
-
- end:
-    if (flags & STREAM_TOSERVER) {
-        if (AppLayerParserGetStateProgress(IPPROTO_TCP, ALPROTO_HTTP1, txv, flags) >
-                HTP_REQUEST_PROGRESS_HEADERS)
-            return DETECT_ENGINE_INSPECT_SIG_CANT_MATCH;
-    } else {
-        if (AppLayerParserGetStateProgress(IPPROTO_TCP, ALPROTO_HTTP1, txv, flags) >
-                HTP_RESPONSE_PROGRESS_HEADERS)
-            return DETECT_ENGINE_INSPECT_SIG_CANT_MATCH;
-    }
-    return DETECT_ENGINE_INSPECT_SIG_NO_MATCH;
-=======
     return buffer;
->>>>>>> b3f447a0
 }
 
 /**
@@ -396,27 +220,16 @@
 
     sigmatch_table[DETECT_AL_HTTP_HEADER_NAMES].flags |= SIGMATCH_NOOPT | SIGMATCH_INFO_STICKY_BUFFER;
 
-<<<<<<< HEAD
-    DetectAppLayerMpmRegister2(BUFFER_NAME, SIG_FLAG_TOSERVER, 2,
-            PrefilterTxHttpRequestHeaderNamesRegister, NULL, ALPROTO_HTTP1, HTP_REQUEST_PROGRESS_HEADERS);
-    DetectAppLayerMpmRegister2(BUFFER_NAME, SIG_FLAG_TOCLIENT, 2,
-            PrefilterTxHttpResponseHeaderNamesRegister, NULL, ALPROTO_HTTP1, HTP_RESPONSE_PROGRESS_HEADERS);
-
-    DetectAppLayerInspectEngineRegister2(BUFFER_NAME, ALPROTO_HTTP1, SIG_FLAG_TOSERVER,
-            HTP_REQUEST_PROGRESS_HEADERS, InspectEngineHttpHeaderNames, NULL);
-    DetectAppLayerInspectEngineRegister2(BUFFER_NAME, ALPROTO_HTTP1, SIG_FLAG_TOCLIENT,
-            HTP_RESPONSE_PROGRESS_HEADERS, InspectEngineHttpHeaderNames, NULL);
-=======
     /* http1 */
     DetectAppLayerMpmRegister2(BUFFER_NAME, SIG_FLAG_TOSERVER, 2, PrefilterGenericMpmRegister,
-            GetBuffer1ForTX, ALPROTO_HTTP1, HTP_REQUEST_HEADERS);
+            GetBuffer1ForTX, ALPROTO_HTTP1, HTP_REQUEST_PROGRESS_HEADERS);
     DetectAppLayerMpmRegister2(BUFFER_NAME, SIG_FLAG_TOCLIENT, 2, PrefilterGenericMpmRegister,
-            GetBuffer1ForTX, ALPROTO_HTTP1, HTP_RESPONSE_HEADERS);
+            GetBuffer1ForTX, ALPROTO_HTTP1, HTP_RESPONSE_PROGRESS_HEADERS);
 
     DetectAppLayerInspectEngineRegister2(BUFFER_NAME, ALPROTO_HTTP1, SIG_FLAG_TOSERVER,
-            HTP_REQUEST_HEADERS, DetectEngineInspectBufferGeneric, GetBuffer1ForTX);
+            HTP_REQUEST_PROGRESS_HEADERS, DetectEngineInspectBufferGeneric, GetBuffer1ForTX);
     DetectAppLayerInspectEngineRegister2(BUFFER_NAME, ALPROTO_HTTP1, SIG_FLAG_TOCLIENT,
-            HTP_RESPONSE_HEADERS, DetectEngineInspectBufferGeneric, GetBuffer1ForTX);
+            HTP_RESPONSE_PROGRESS_HEADERS, DetectEngineInspectBufferGeneric, GetBuffer1ForTX);
 
     /* http2 */
     DetectAppLayerMpmRegister2(BUFFER_NAME, SIG_FLAG_TOSERVER, 2, PrefilterGenericMpmRegister,
@@ -429,7 +242,6 @@
     DetectAppLayerInspectEngineRegister2(BUFFER_NAME, ALPROTO_HTTP2, SIG_FLAG_TOCLIENT,
             HTTP2StateDataServer, DetectEngineInspectBufferGeneric, GetBuffer2ForTX);
 
->>>>>>> b3f447a0
     DetectBufferTypeSetDescriptionByName(BUFFER_NAME,
             BUFFER_DESC);
 

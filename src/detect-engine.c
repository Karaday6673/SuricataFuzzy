--- conflicted
+++ resolved
@@ -2742,18 +2742,12 @@
 
         case DETECT_SM_LIST_MODBUS_MATCH:
             return "modbus";
-
-<<<<<<< HEAD
         case DETECT_SM_LIST_CIP_MATCH:
             return "cip";
         case DETECT_SM_LIST_ENIP_MATCH:
             return "enip";
-
-=======
         case DETECT_SM_LIST_BASE64_DATA:
             return "base64_data";
->>>>>>> 44a444ba
-
         case DETECT_SM_LIST_TEMPLATE_BUFFER_MATCH:
             return "template_buffer";
 

/* Copyright (C) 2007-2012 Open Information Security Foundation
 *
 * You can copy, redistribute or modify this Program under the terms of
 * the GNU General Public License version 2 as published by the Free
 * Software Foundation.
 *
 * This program is distributed in the hope that it will be useful,
 * but WITHOUT ANY WARRANTY; without even the implied warranty of
 * MERCHANTABILITY or FITNESS FOR A PARTICULAR PURPOSE.  See the
 * GNU General Public License for more details.
 *
 * You should have received a copy of the GNU General Public License
 * version 2 along with this program; if not, write to the Free Software
 * Foundation, Inc., 51 Franklin Street, Fifth Floor, Boston, MA
 * 02110-1301, USA.
 */

/**
 * \file
 *
 * \author Victor Julien <victor@inliniac.net>
 *
 */

#ifndef __UTIL_PATH_H__
#define __UTIL_PATH_H__

int PathIsAbsolute(const char *);
int PathIsRelative(const char *);
<<<<<<< HEAD
int MakePath(char*, mode_t);
=======
int MakePath(const char*, mode_t);
>>>>>>> f755f8a1

#endif /* __UTIL_PATH_H__ */<|MERGE_RESOLUTION|>--- conflicted
+++ resolved
@@ -27,10 +27,6 @@
 
 int PathIsAbsolute(const char *);
 int PathIsRelative(const char *);
-<<<<<<< HEAD
-int MakePath(char*, mode_t);
-=======
 int MakePath(const char*, mode_t);
->>>>>>> f755f8a1
 
 #endif /* __UTIL_PATH_H__ */
/* Copyright (C) 2007-2013 Open Information Security Foundation
 *
 * You can copy, redistribute or modify this Program under the terms of
 * the GNU General Public License version 2 as published by the Free
 * Software Foundation.
 *
 * This program is distributed in the hope that it will be useful,
 * but WITHOUT ANY WARRANTY; without even the implied warranty of
 * MERCHANTABILITY or FITNESS FOR A PARTICULAR PURPOSE.  See the
 * GNU General Public License for more details.
 *
 * You should have received a copy of the GNU General Public License
 * version 2 along with this program; if not, write to the Free Software
 * Foundation, Inc., 51 Franklin Street, Fifth Floor, Boston, MA
 * 02110-1301, USA.
 */

/**
 * \ingroup sigstate
 *
 * @{
 */

/**
 * \file
 *
 * \brief Data structures and function prototypes for keeping
 *        state for the detection engine.
 *
 * \author Victor Julien <victor@inliniac.net>
 * \author Anoop Saldanha <anoopsaldanha@gmail.com>
 */

/* On DeState and locking.
 *
 * The DeState is part of a flow, but it can't be protected by the flow lock.
 * Reason is we need to lock the DeState data for an entire detection run,
 * as we're looping through on "continued" detection and rely on only a single
 * detection instance setting it up on first run. We can't keep the entire flow
 * locked during detection for performance reasons, it would slow us down too
 * much.
 *
 * So a new lock was introduced. The only part of the process where we need
 * the flow lock is obviously when we're getting/setting the de_state ptr from
 * to the flow.
 */

#ifndef __DETECT_ENGINE_STATE_H__
#define __DETECT_ENGINE_STATE_H__

#define DETECT_ENGINE_INSPECT_SIG_NO_MATCH 0
#define DETECT_ENGINE_INSPECT_SIG_MATCH 1
#define DETECT_ENGINE_INSPECT_SIG_CANT_MATCH 2
#define DETECT_ENGINE_INSPECT_SIG_CANT_MATCH_FILESTORE 3

/** number of DeStateStoreItem's in one DeStateStore object */
#define DE_STATE_CHUNK_SIZE             15

/* per sig flags */
#define DE_STATE_FLAG_URI_INSPECT         (1)
#define DE_STATE_FLAG_HRUD_INSPECT        (1 << 1)
#define DE_STATE_FLAG_HCBD_INSPECT        (1 << 2)
#define DE_STATE_FLAG_HSBD_INSPECT        (1 << 3)
#define DE_STATE_FLAG_HHD_INSPECT         (1 << 4)
#define DE_STATE_FLAG_HRHD_INSPECT        (1 << 5)
#define DE_STATE_FLAG_HHHD_INSPECT        (1 << 6)
#define DE_STATE_FLAG_HRHHD_INSPECT       (1 << 7)
#define DE_STATE_FLAG_HUAD_INSPECT        (1 << 8)
#define DE_STATE_FLAG_HMD_INSPECT         (1 << 9)
#define DE_STATE_FLAG_HCD_INSPECT         (1 << 10)
#define DE_STATE_FLAG_HSMD_INSPECT        (1 << 11)
#define DE_STATE_FLAG_HSCD_INSPECT        (1 << 12)
#define DE_STATE_FLAG_FILE_TC_INSPECT     (1 << 13)
#define DE_STATE_FLAG_FILE_TS_INSPECT     (1 << 14)
#define DE_STATE_FLAG_FULL_INSPECT        (1 << 15)
#define DE_STATE_FLAG_SIG_CANT_MATCH      (1 << 16)
#define DE_STATE_FLAG_DNSQUERYNAME_INSPECT (1 << 17)
#define DE_STATE_FLAG_APP_EVENT_INSPECT   (1 << 18)
#define DE_STATE_FLAG_MODBUS_INSPECT	  (1 << 19)
#define DE_STATE_FLAG_HRL_INSPECT	      (1 << 20)
#define DE_STATE_FLAG_FD_SMTP_INSPECT     (1 << 21)
#define DE_STATE_FLAG_DNSREQUEST_INSPECT  (1 << 22)
#define DE_STATE_FLAG_DNSRESPONSE_INSPECT (1 << 23)
<<<<<<< HEAD
#define DE_STATE_FLAG_CIP_INSPECT        (1 << 24)
#define DE_STATE_FLAG_ENIP_INSPECT        (1 << 25)
=======
#define DE_STATE_FLAG_TEMPLATE_BUFFER_INSPECT (1 << 24)
>>>>>>> a4089873

/* state flags */
#define DETECT_ENGINE_STATE_FLAG_FILE_STORE_DISABLED 0x0001
#define DETECT_ENGINE_STATE_FLAG_FILE_TC_NEW         0x0002
#define DETECT_ENGINE_STATE_FLAG_FILE_TS_NEW         0x0004

/* We have 2 possible state values to be used by ContinueDetection() while
 * trying to figure if we have fresh state to install or not.
 *
 * For tx based alprotos, we don't need to indicate the below values on a
 * per sig basis, but for non-tx based alprotos we do, since we might have
 * new alstate coming in, and some sigs might have already matchced in
 * de_state and ContinueDetection needs to inform the detection filter that
 * it no longer needs to inspect this sig, since ContinueDetection would
 * handle it.
 *
 * Wrt tx based alprotos, if we have a new tx available apart from the one
 * currently being inspected(and also added to de_state), we continue with
 * the HAS_NEW_STATE flag, while if we don't have a new tx, we set
 * NO_NEW_STATE, to avoid getting the sig reinspected for the already
 * inspected tx. */
#define DE_STATE_MATCH_HAS_NEW_STATE 0x00
#define DE_STATE_MATCH_NO_NEW_STATE  0x80

/* TX BASED (inspect engines) */

typedef struct DeStateStoreItem_ {
    uint32_t flags;
    SigIntId sid;
} DeStateStoreItem;

typedef struct DeStateStore_ {
    DeStateStoreItem store[DE_STATE_CHUNK_SIZE];
    struct DeStateStore_ *next;
} DeStateStore;

typedef struct DetectEngineStateDirection_ {
    DeStateStore *head;
    DeStateStore *tail;
    SigIntId cnt;
    uint16_t filestore_cnt;
    uint8_t flags;
} DetectEngineStateDirection;

typedef struct DetectEngineState_ {
    DetectEngineStateDirection dir_state[2];
} DetectEngineState;

/* FLOW BASED (AMATCH) */

typedef struct DeStateStoreFlowRule_ {
    SigMatch *nm;
    uint32_t flags;
    SigIntId sid;
} DeStateStoreFlowRule;

typedef struct DeStateStoreFlowRules_ {
    DeStateStoreFlowRule store[DE_STATE_CHUNK_SIZE];
    struct DeStateStoreFlowRules_ *next;
} DeStateStoreFlowRules;

typedef struct DetectEngineStateDirectionFlow_ {
    DeStateStoreFlowRules *head;
    DeStateStoreFlowRules *tail;
    SigIntId cnt;
    uint8_t flags;
} DetectEngineStateDirectionFlow;

typedef struct DetectEngineStateFlow_ {
    DetectEngineStateDirectionFlow dir_state[2];
} DetectEngineStateFlow;

/**
 * \brief Alloc a DetectEngineState object.
 *
 * \retval Alloc'd instance of DetectEngineState.
 */
DetectEngineState *DetectEngineStateAlloc(void);

/**
 * \brief Frees a DetectEngineState object.
 *
 * \param state DetectEngineState instance to free.
 */
void DetectEngineStateFree(DetectEngineState *state);
void DetectEngineStateFlowFree(DetectEngineStateFlow *state);

/**
 * \brief Check if a flow already contains(newly updated as well) de state.
 *
 * \param f Pointer to the flow.
 * \param alversino The alversion to check against de_state's.
 * \param direction Direction to check.  0 - ts, 1 - tc.
 *
 * \retval 1 Has state.
 * \retval 0 Has no state.
 */
int DeStateFlowHasInspectableState(Flow *f, AppProto alproto, uint8_t alversion, uint8_t flags);

/**
 * \brief Match app layer sig list against app state and store relevant match
 *        information.
 *
 * \param tv Pointer to the threadvars.
 * \param de_ctx DetectEngineCtx instance.
 * \param det_ctx DetectEngineThreadCtx instance.
 * \param s Pointer to the signature.
 * \param f Pointer to the flow.
 * \param flags Flags.
 * \param alproto App protocol.
 * \param alversion Current app layer version.
 *
 * \retval >= 0 An integer value indicating the no of matches.
 */
int DeStateDetectStartDetection(ThreadVars *tv, DetectEngineCtx *de_ctx,
                                DetectEngineThreadCtx *det_ctx,
                                Signature *s, Packet *p, Flow *f, uint8_t flags,
                                AppProto alproto, uint8_t alversion);

/**
 * \brief Continue DeState detection of the signatures stored in the state.
 *
 * \param tv Pointer to the threadvars.
 * \param de_ctx DetectEngineCtx instance.
 * \param det_ctx DetectEngineThreadCtx instance.
 * \param f Pointer to the flow.
 * \param flags Flags.
 * \param alproto App protocol.
 * \param alversion Current app layer version.
 */
void DeStateDetectContinueDetection(ThreadVars *tv, DetectEngineCtx *de_ctx,
                                    DetectEngineThreadCtx *det_ctx,
                                    Packet *p, Flow *f, uint8_t flags,
                                    AppProto alproto, uint8_t alversion);

/**
 *  \brief Update the inspect id.
 *
 *  \param f unlocked flow
 *  \param flags direction and disruption flags
 */
void DeStateUpdateInspectTransactionId(Flow *f, const uint8_t flags);

/**
 * \brief Reset a DetectEngineState state.
 *
 * \param state     Pointer to the state(LOCKED).
 * \param direction Direction flags - STREAM_TOSERVER or STREAM_TOCLIENT.
 */
void DetectEngineStateReset(DetectEngineStateFlow *state, uint8_t direction);

void DetectEngineStateResetTxs(Flow *f);

void DeStateRegisterTests(void);

#endif /* __DETECT_ENGINE_STATE_H__ */

/**
 * @}
 */<|MERGE_RESOLUTION|>--- conflicted
+++ resolved
@@ -81,12 +81,10 @@
 #define DE_STATE_FLAG_FD_SMTP_INSPECT     (1 << 21)
 #define DE_STATE_FLAG_DNSREQUEST_INSPECT  (1 << 22)
 #define DE_STATE_FLAG_DNSRESPONSE_INSPECT (1 << 23)
-<<<<<<< HEAD
-#define DE_STATE_FLAG_CIP_INSPECT        (1 << 24)
-#define DE_STATE_FLAG_ENIP_INSPECT        (1 << 25)
-=======
 #define DE_STATE_FLAG_TEMPLATE_BUFFER_INSPECT (1 << 24)
->>>>>>> a4089873
+#define DE_STATE_FLAG_CIP_INSPECT        (1 << 25)
+#define DE_STATE_FLAG_ENIP_INSPECT        (1 << 26)
+
 
 /* state flags */
 #define DETECT_ENGINE_STATE_FLAG_FILE_STORE_DISABLED 0x0001

--- conflicted
+++ resolved
@@ -203,15 +203,9 @@
 static void EveHttpLogJSONBasic(JsonBuilder *js, htp_tx_t *tx)
 {
     /* hostname */
-<<<<<<< HEAD
-    if (thtp_tx_request_hostname(tx) != NULL) {
+    if (htp_tx_request_hostname(tx) != NULL) {
         jb_set_string_from_bytes(
                 js, "hostname", bstr_ptr(htp_tx_request_hostname(tx)), bstr_len(htp_tx_request_hostname(tx)));
-=======
-    if (tx->request_hostname != NULL) {
-        jb_set_string_from_bytes(
-                js, "hostname", bstr_ptr(tx->request_hostname), bstr_len(tx->request_hostname));
->>>>>>> 222b3861
     }
 
     /* port */
@@ -220,49 +214,29 @@
      * There is no connection (from the suricata point of view) between this
      * port and the TCP destination port of the flow.
      */
-<<<<<<< HEAD
     if (htp_tx_request_port_number(tx) >= 0) {
-        jb_set_uint(js, "http_port", htp_tx_request_port_number(tx) >= 0);
+        jb_set_uint(js, "http_port", htp_tx_request_port_number(tx));
     }
 
     /* uri */
     if (htp_tx_request_uri(tx) != NULL) {
         jb_set_string_from_bytes(js, "url", bstr_ptr(htp_tx_request_uri(tx)), bstr_len(htp_tx_request_uri(tx)));
-=======
-    if (tx->request_port_number >= 0) {
-        jb_set_uint(js, "http_port", tx->request_port_number);
-    }
-
-    /* uri */
-    if (tx->request_uri != NULL) {
-        jb_set_string_from_bytes(js, "url", bstr_ptr(tx->request_uri), bstr_len(tx->request_uri));
->>>>>>> 222b3861
     }
 
     if (htp_tx_request_headers(tx) != NULL) {
         /* user agent */
         const htp_header_t *h_user_agent = htp_tx_request_header(tx, "user-agent");
         if (h_user_agent != NULL) {
-<<<<<<< HEAD
-            jb_set_string_from_bytes(js, "http_user_agent", bstr_ptr(htp_header_value_ptr(h_user_agent)),
-                    bstr_len(htp_header_value_ptr(h_user_agent)));
-=======
-            jb_set_string_from_bytes(js, "http_user_agent", bstr_ptr(h_user_agent->value),
-                    bstr_len(h_user_agent->value));
->>>>>>> 222b3861
+            jb_set_string_from_bytes(js, "http_user_agent", htp_header_value_ptr(h_user_agent),
+                    htp_header_value_len(h_user_agent));
         }
 
         /* x-forwarded-for */
         const htp_header_t *h_x_forwarded_for = htp_tx_request_header(tx,
                 "x-forwarded-for");
         if (h_x_forwarded_for != NULL) {
-<<<<<<< HEAD
-            jb_set_string_from_bytes(js, "xff", bstr_ptr(htp_header_value_ptr(h_x_forwarded_for)),
-                    bstr_len(htp_header_value_len(h_x_forwarded_for)));
-=======
-            jb_set_string_from_bytes(js, "xff", bstr_ptr(h_x_forwarded_for->value),
-                    bstr_len(h_x_forwarded_for->value));
->>>>>>> 222b3861
+            jb_set_string_from_bytes(js, "xff", htp_header_value_ptr(h_x_forwarded_for),
+                    htp_header_value_len(h_x_forwarded_for));
         }
     }
 
@@ -282,37 +256,17 @@
         }
         const htp_header_t *h_content_range = htp_tx_response_header(tx, "content-range");
         if (h_content_range != NULL) {
-<<<<<<< HEAD
-            const size_t size = htp_header_value_len(h_content_range) * 2 + 1;
-            char string[size];
-            BytesToStringBuffer(htp_header_value_ptr(h_content_range),
-                    htp_header_value_len(h_content_range), string, size);
-            json_t *crjs = json_object();
-            if (crjs != NULL) {
-                json_object_set_new(crjs, "raw", SCJsonString(string));
-                HtpContentRange crparsed;
-                if (HTPParseContentRange(htp_header_value(h_content_range), &crparsed) == 0) {
-                    if (crparsed.start >= 0)
-                        json_object_set_new(crjs, "start", json_integer(crparsed.start));
-                    if (crparsed.end >= 0)
-                        json_object_set_new(crjs, "end", json_integer(crparsed.end));
-                    if (crparsed.size >= 0)
-                        json_object_set_new(crjs, "size", json_integer(crparsed.size));
-                }
-                json_object_set_new(js, "content_range", crjs);
-=======
             jb_open_object(js, "content_range");
             jb_set_string_from_bytes(
-                    js, "raw", bstr_ptr(h_content_range->value), bstr_len(h_content_range->value));
+                    js, "raw", htp_header_value_ptr(h_content_range), htp_header_value_len(h_content_range));
             HtpContentRange crparsed;
-            if (HTPParseContentRange(h_content_range->value, &crparsed) == 0) {
+            if (HTPParseContentRange(htp_header_value(h_content_range), &crparsed) == 0) {
                 if (crparsed.start >= 0)
                     jb_set_uint(js, "start", crparsed.start);
                 if (crparsed.end >= 0)
                     jb_set_uint(js, "end", crparsed.end);
                 if (crparsed.size >= 0)
                     jb_set_uint(js, "size", crparsed.size);
->>>>>>> 222b3861
             }
             jb_close(js);
         }
@@ -368,31 +322,19 @@
     }
     if (h_referer != NULL) {
         jb_set_string_from_bytes(
-                js, "http_refer", bstr_ptr(h_referer->value), bstr_len(h_referer->value));
+                js, "http_refer", htp_header_value_ptr(h_referer), htp_header_value_len(h_referer));
     }
 
     /* method */
-<<<<<<< HEAD
     if (htp_tx_request_method(tx) != NULL) {
         jb_set_string_from_bytes(
-                js, "http_method", bstr_ptr(htp_tx_request_method(tx)), bstr_len(htp_tx_request_method(tx));
+                js, "http_method", bstr_ptr(htp_tx_request_method(tx)), bstr_len(htp_tx_request_method(tx)));
     }
 
     /* protocol */
     if (htp_tx_request_protocol(tx) != NULL) {
         jb_set_string_from_bytes(
                 js, "protocol", bstr_ptr(htp_tx_request_protocol(tx)), bstr_len(htp_tx_request_protocol(tx)));
-=======
-    if (tx->request_method != NULL) {
-        jb_set_string_from_bytes(
-                js, "http_method", bstr_ptr(tx->request_method), bstr_len(tx->request_method));
-    }
-
-    /* protocol */
-    if (tx->request_protocol != NULL) {
-        jb_set_string_from_bytes(
-                js, "protocol", bstr_ptr(tx->request_protocol), bstr_len(tx->request_protocol));
->>>>>>> 222b3861
     }
 
     /* response status */
@@ -407,20 +349,12 @@
         const htp_header_t *h_location = htp_tx_response_header(tx, "location");
         if (h_location != NULL) {
             jb_set_string_from_bytes(
-<<<<<<< HEAD
                     js, "redirect", htp_header_value_ptr(h_location), htp_header_value_len(h_location));
-=======
-                    js, "redirect", bstr_ptr(h_location->value), bstr_len(h_location->value));
->>>>>>> 222b3861
         }
     }
 
     /* length */
-<<<<<<< HEAD
     jb_set_uint(js, "length", htp_tx_response_message_len(tx));
-=======
-    jb_set_uint(js, "length", tx->response_message_len);
->>>>>>> 222b3861
 }
 
 static void EveHttpLogJSONHeaders(JsonBuilder *js, uint32_t direction, htp_tx_t *tx)
@@ -429,11 +363,7 @@
         htp_tx_request_headers(tx) : htp_tx_response_headers(tx);
     char name[MAX_SIZE_HEADER_NAME] = {0};
     char value[MAX_SIZE_HEADER_VALUE] = {0};
-<<<<<<< HEAD
     size_t n = htp_headers_size(headers);
-=======
-    size_t n = htp_table_size(headers);
->>>>>>> 222b3861
     jb_open_array(js, direction & LOG_HTTP_REQ_HEADERS ? "request_headers" : "response_headers");
     for (size_t i = 0; i < n; i++) {
         const htp_header_t * h = htp_headers_get_index(headers, i);
@@ -441,7 +371,6 @@
             continue;
         }
         jb_start_object(js);
-<<<<<<< HEAD
         size_t size_name = htp_header_name_len(h) < MAX_SIZE_HEADER_NAME - 1 ?
                 htp_header_name_len(h) : MAX_SIZE_HEADER_NAME - 1;
         memcpy(name, htp_header_name_ptr(h), size_name);
@@ -450,16 +379,6 @@
         size_t size_value = htp_header_value_len(h) < MAX_SIZE_HEADER_VALUE - 1 ?
                 htp_header_value_len(h) : MAX_SIZE_HEADER_VALUE - 1;
         memcpy(value, htp_header_value_ptr(h), size_value);
-=======
-        size_t size_name = bstr_len(h->name) < MAX_SIZE_HEADER_NAME - 1 ?
-            bstr_len(h->name) : MAX_SIZE_HEADER_NAME - 1;
-        memcpy(name, bstr_ptr(h->name), size_name);
-        name[size_name] = '\0';
-        jb_set_string(js, "name", name);
-        size_t size_value = bstr_len(h->value) < MAX_SIZE_HEADER_VALUE - 1 ?
-            bstr_len(h->value) : MAX_SIZE_HEADER_VALUE - 1;
-        memcpy(value, bstr_ptr(h->value), size_value);
->>>>>>> 222b3861
         value[size_value] = '\0';
         jb_set_string(js, "value", value);
         jb_close(js);

--- conflicted
+++ resolved
@@ -123,13 +123,6 @@
             return TM_ECODE_OK;
         }
 
-<<<<<<< HEAD
-        if (is_ip_pkt) {
-            EveAddCommonOptions(&aft->json_output_ctx->cfg, p, p->flow, js);
-        }
-
-=======
->>>>>>> def63638
         jb_open_object(js, ANOMALY_EVENT_TYPE);
 
         if (event_code < DECODE_EVENT_MAX) {
